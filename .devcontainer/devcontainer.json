--- conflicted
+++ resolved
@@ -51,8 +51,7 @@
       }
     }
   },
-<<<<<<< HEAD
-  "postCreateCommand": "go mod download",
+  "postCreateCommand": "go mod download && go install github.com/golangci/golangci-lint/cmd/golangci-lint@latest",
   "remoteUser": "vscode",
   "containerEnv": {
     "GOEXPERIMENT": "loopvar"
@@ -63,8 +62,4 @@
   
   // Test command to ensure container setup is correct
   "onCreateCommand": "echo 'Phoenix SA-OMF Development Container successfully started!' > /tmp/container-init.log"
-=======
-  "postCreateCommand": "go install github.com/golangci/golangci-lint/cmd/golangci-lint@latest",
-  "remoteUser": "vscode"
->>>>>>> 9bbd114a
 }