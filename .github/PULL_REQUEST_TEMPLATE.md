--- conflicted
+++ resolved
@@ -1,6 +1,5 @@
-## Description
+# Pull Request
 
-<<<<<<< HEAD
 ## 1. Declared Agent Role
 <!-- One of: architect | planner | implementer | reviewer | security-auditor | doc-writer | devops | integrator -->
 <!-- IMPORTANT: This must be in the format `ROLE: role_name` (include the backticks) -->
@@ -10,38 +9,14 @@
 <!-- List task IDs from tasks/*.yaml or put N/A -->
 <!-- IMPORTANT: This must be in the format `TASKS: id1, id2` or `TASKS: N/A` (include the backticks) -->
 `TASKS: `
-=======
-<!-- Describe the changes in this PR -->
 
-## Related Issue
->>>>>>> 8eec9c45
+## 3. Changes Summary
+<!-- Provide a clear and concise description of the changes -->
 
-<!-- Link to the related issue(s) -->
+## 4. Related Issue
+<!-- Link to the related issue(s) if applicable -->
 
-## Motivation and Context
-
-<<<<<<< HEAD
-- [ ] Code follows project style guidelines
-- [ ] All CI checks pass locally 
-- [ ] Changes respect role boundaries
-- [ ] Documentation has been updated (if required)
-
-## 5. Additional Notes
-<!-- Any additional information that reviewers should know -->
-=======
-<!-- Why is this change required? What problem does it solve? -->
-
-## How Has This Been Tested?
-
-<!-- Please describe how you tested your changes -->
-
-- [ ] Unit tests
-- [ ] Integration tests
-- [ ] Manual testing
-- [ ] Other: <!-- Specify -->
-
-## Type of Change
-
+## 5. Type of Change
 - [ ] Bug fix
 - [ ] New feature
 - [ ] Performance improvement
@@ -50,20 +25,13 @@
 - [ ] CI/CD improvement
 - [ ] Other: <!-- Specify -->
 
-## Checklist
+## 6. Checklist
+<!-- Mark completed items with an [x] -->
+- [ ] Code follows project style guidelines
+- [ ] Changes respect role boundaries
+- [ ] Documentation has been updated (if required)
+- [ ] Tests have been added or updated
+- [ ] All CI checks pass locally
 
-- [ ] My code follows the project's style guidelines
-- [ ] I have added tests that prove my fix or feature works
-- [ ] I have updated the documentation accordingly
-- [ ] The code builds without any errors or warnings
-- [ ] All tests pass locally and in CI
-- [ ] I have rebased my branch on the latest main
-
-## Additional Context
-
-<!-- Add any other context about the PR here -->
-
-<!-- For Claude Code contributors only -->
-`ROLE: <!-- Insert your agent role here or N/A -->`
-`TASKS: <!-- Insert task IDs separated by comma or N/A -->`
->>>>>>> 8eec9c45
+## 7. Additional Notes
+<!-- Any additional information that reviewers should know -->