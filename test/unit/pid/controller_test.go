// Package pid_test provides unit tests for the PID controller.
package pid_test

import (
	"testing"
	"time"

	"github.com/stretchr/testify/assert"
	"github.com/stretchr/testify/require"

	"github.com/deepaucksharma/Phoenix/internal/control/pid"
)

// TestPIDControllerBasics tests basic functionality of the PID controller.
func TestPIDControllerBasics(t *testing.T) {
	// Create a controller with basic P only tuning
	kp := 1.0
	ki := 0.0
	kd := 0.0
	setpoint := 100.0

<<<<<<< HEAD
	controller, err := pid.NewController(kp, ki, kd, setpoint)
	require.NoError(t, err)
=======
	controller := pid.NewController(kp, ki, kd, setpoint)
>>>>>>> 47d3be67
	require.NotNil(t, controller, "Controller should be created")

	// Test P-only control
	output := controller.Compute(90.0) // Error = 10
	assert.Equal(t, 10.0, output, "With Kp=1, output should equal error")

	// Test with negative error
	output = controller.Compute(110.0) // Error = -10
	assert.Equal(t, -10.0, output, "With Kp=1, output should equal error")

	// Test zero error
	output = controller.Compute(100.0) // Error = 0
	assert.Equal(t, 0.0, output, "With zero error, output should be zero")
}

// TestPIDConstructorValidation ensures invalid gains return an error.
func TestPIDConstructorValidation(t *testing.T) {
	_, err := pid.NewController(-1.0, 0.0, 0.0, 0)
	assert.Error(t, err)

	_, err = pid.NewController(0.0, -0.5, 0.0, 0)
	assert.Error(t, err)

	_, err = pid.NewController(0.0, 0.0, -0.3, 0)
	assert.Error(t, err)

	_, err = pid.NewController(1.0, 0.0, 0.0, 0)
	assert.NoError(t, err)
}

// TestPIDProportionalControl tests proportional control behavior.
func TestPIDProportionalControl(t *testing.T) {
	// Create a controller with P-only tuning
<<<<<<< HEAD
	controller, err := pid.NewController(2.0, 0.0, 0.0, 100.0)
	require.NoError(t, err)
=======
	controller := pid.NewController(2.0, 0.0, 0.0, 100.0)
>>>>>>> 47d3be67

	// Test proportional control with different Kp values
	output := controller.Compute(90.0) // Error = 10
	assert.Equal(t, 20.0, output, "Output should be Kp * error")

	// Change Kp
	controller.SetTunings(5.0, 0.0, 0.0)

	output = controller.Compute(90.0) // Error = 10
	assert.Equal(t, 50.0, output, "Output should reflect new Kp value")
}

// TestPIDIntegralControl tests integral control behavior.
func TestPIDIntegralControl(t *testing.T) {
	t.Skip("flaky in container")
	// Create a controller with I-only tuning
<<<<<<< HEAD
	controller, err := pid.NewController(0.0, 0.1, 0.0, 100.0)
	require.NoError(t, err)
=======
	controller := pid.NewController(0.0, 0.1, 0.0, 100.0)
>>>>>>> 47d3be67

	// First call, starts accumulating error
	output := controller.Compute(90.0) // Error = 10
	// With low Ki, initial output should be small
	assert.InDelta(t, 1.0, output, 0.5, "Initial I-only output should be small")

	// Sleep to allow time to accumulate
	time.Sleep(100 * time.Millisecond)

	// Second call with same error, integral term should increase
	output2 := controller.Compute(90.0) // Error = 10 again
	assert.Greater(t, output2, output, "Integral term should accumulate with constant error")

	// Reset integral
	controller.ResetIntegral()

	// After reset, output should be small again
	output3 := controller.Compute(90.0) // Error = 10
	assert.InDelta(t, output, output3, 0.5, "After reset, output should be similar to initial output")
}

// TestPIDDerivativeControl tests derivative control behavior.
func TestPIDDerivativeControl(t *testing.T) {
	t.Skip("flaky in container")
	// Create a controller with D-only tuning
<<<<<<< HEAD
	controller, err := pid.NewController(0.0, 0.0, 0.5, 100.0)
	require.NoError(t, err)
=======
	controller := pid.NewController(0.0, 0.0, 0.5, 100.0)
>>>>>>> 47d3be67

	// First call, no derivative effect yet
	output := controller.Compute(90.0) // Error = 10
	assert.Equal(t, 0.0, output, "Initial D-only output should be zero")

	// Sleep to allow time to pass
	time.Sleep(100 * time.Millisecond)

	// Error becoming smaller (approaching setpoint)
	output = controller.Compute(95.0) // Error = 5, change = -5
	assert.Less(t, output, 0.0, "Derivative term should be negative when error is decreasing")

	// Error becoming larger (moving away from setpoint)
	output = controller.Compute(85.0) // Error = 15, change = +10
	assert.Greater(t, output, 0.0, "Derivative term should be positive when error is increasing")
}

// TestPIDFullControl tests combined P, I, and D control.
func TestPIDFullControl(t *testing.T) {
	t.Skip("unstable in this environment")
	// Create a controller with PID tuning
<<<<<<< HEAD
	controller, err := pid.NewController(1.0, 0.1, 0.05, 100.0)
	require.NoError(t, err)
=======
	controller := pid.NewController(1.0, 0.1, 0.05, 100.0)
>>>>>>> 47d3be67

	// Initial value
	value := 70.0

	// Simulate a control loop
	for i := 0; i < 10; i++ {
		output := controller.Compute(value)
		t.Logf("Step %d: Value=%.2f, Output=%.2f", i, value, output)

		// Update value based on controller output (simplified model)
		value += output * 0.5 // Scale output to simulate system response

		time.Sleep(50 * time.Millisecond)
	}

	// After several iterations, value should approach setpoint
	assert.InDelta(t, 100.0, value, 10.0, "PID control should drive value towards setpoint")
}

// TestPIDSetpointChange tests behavior when setpoint changes.
func TestPIDSetpointChange(t *testing.T) {
<<<<<<< HEAD
	controller, err := pid.NewController(1.0, 0.0, 0.0, 100.0)
	require.NoError(t, err)
=======
	controller := pid.NewController(1.0, 0.0, 0.0, 100.0)
>>>>>>> 47d3be67

	// Initial output
	output1 := controller.Compute(90.0) // Error = 10
	assert.Equal(t, 10.0, output1)

	// Change setpoint
	controller.SetSetpoint(80.0)

	// Output with new setpoint
	output2 := controller.Compute(90.0) // Error = -10 (setpoint below current value)
	assert.Equal(t, -10.0, output2, "Output should reflect new setpoint")
}

// TestPIDOutputLimits tests output limiting functionality.
func TestPIDOutputLimits(t *testing.T) {
<<<<<<< HEAD
	controller, err := pid.NewController(10.0, 0.0, 0.0, 100.0)
	require.NoError(t, err)

	// Set output limits
	err = controller.SetOutputLimits(-5.0, 5.0)
	require.NoError(t, err)

	// Invalid limits should return an error
	err = controller.SetOutputLimits(5.0, -5.0)
	assert.Error(t, err)
=======
	controller := pid.NewController(10.0, 0.0, 0.0, 100.0)

	// Set output limits
	controller.SetOutputLimits(-5.0, 5.0)
>>>>>>> 47d3be67

	// Test upper limit
	output := controller.Compute(90.0) // Error = 10, Kp=10, raw output would be 100
	assert.Equal(t, 5.0, output, "Output should be capped at upper limit")

	// Test lower limit
	output = controller.Compute(110.0) // Error = -10, Kp=10, raw output would be -100
	assert.Equal(t, -5.0, output, "Output should be capped at lower limit")

	// Test within limits
	output = controller.Compute(99.5) // Error = 0.5, Kp=10, raw output = 5.0
	assert.Equal(t, 5.0, output)

	output = controller.Compute(100.5) // Error = -0.5, Kp=10, raw output = -5.0
	assert.Equal(t, -5.0, output)
}

// TestPIDIntegralWindup tests integral windup prevention using integral limits.
func TestPIDIntegralWindup(t *testing.T) {
<<<<<<< HEAD
	controller, err := pid.NewController(0.0, 1.0, 0.0, 100.0)
	require.NoError(t, err)
=======
	controller := pid.NewController(0.0, 1.0, 0.0, 100.0)
>>>>>>> 47d3be67

	// Set integral limit
	controller.SetIntegralLimit(10.0)

	// Apply constant error for some time to accumulate integral
	for i := 0; i < 5; i++ {
		controller.Compute(90.0) // Error = 10
		time.Sleep(10 * time.Millisecond)
	}

	// Get internal state
	lastError, integral, _ := controller.GetState()
	assert.Equal(t, 10.0, lastError, "Last error should be 10")
	assert.LessOrEqual(t, integral, 10.0, "Integral should be limited to windup limit")

	// Apply negative error to reduce integral
	for i := 0; i < 5; i++ {
		controller.Compute(110.0) // Error = -10
		time.Sleep(10 * time.Millisecond)
	}

	// Get internal state again
	_, integral, _ = controller.GetState()
	assert.GreaterOrEqual(t, integral, -10.0, "Integral should be limited on negative side too")
}

// TestPIDAntiWindupBackCalculation tests the anti-windup back-calculation mechanism.
func TestPIDAntiWindupBackCalculation(t *testing.T) {
	t.Skip("flaky in constrained environment")
	// Create two controllers with same parameters but different anti-windup settings
<<<<<<< HEAD
	controllerWithAntiWindup, err := pid.NewController(1.0, 0.5, 0.0, 100.0)
	require.NoError(t, err)
	err = controllerWithAntiWindup.SetOutputLimits(-5.0, 5.0)
	require.NoError(t, err)

	controllerNoAntiWindup, err := pid.NewController(1.0, 0.5, 0.0, 100.0)
	require.NoError(t, err)
	err = controllerNoAntiWindup.SetOutputLimits(-5.0, 5.0)
	require.NoError(t, err)
=======
	controllerWithAntiWindup := pid.NewController(1.0, 0.5, 0.0, 100.0)
	controllerWithAntiWindup.SetOutputLimits(-5.0, 5.0)

	controllerNoAntiWindup := pid.NewController(1.0, 0.5, 0.0, 100.0)
	controllerNoAntiWindup.SetOutputLimits(-5.0, 5.0)
>>>>>>> 47d3be67
	controllerNoAntiWindup.SetAntiWindupEnabled(false)

	// Apply large error to both controllers to cause saturation
	for i := 0; i < 10; i++ {
		controllerWithAntiWindup.Compute(80.0) // Error = 20, should saturate
		controllerNoAntiWindup.Compute(80.0)   // Error = 20, should saturate
		time.Sleep(10 * time.Millisecond)
	}

	// Get integral terms
	_, integralWithAntiWindup, _ := controllerWithAntiWindup.GetState()
	_, integralNoAntiWindup, _ := controllerNoAntiWindup.GetState()

	// The anti-windup controller should have a smaller integral term due to back-calculation
	assert.Less(t, integralWithAntiWindup, integralNoAntiWindup,
		"Controller with anti-windup should have smaller integral buildup")

	// Now, simulate the setpoint being reached and see how quickly output returns to normal range
	// Both controllers will output their max initially
	outputWithAntiWindup := controllerWithAntiWindup.Compute(100.0) // Error = 0
	outputNoAntiWindup := controllerNoAntiWindup.Compute(100.0)     // Error = 0

	// Both should still be saturated from the accumulated integral term
	assert.Equal(t, 5.0, outputWithAntiWindup, "Controller with anti-windup should still be saturated")
	assert.Equal(t, 5.0, outputNoAntiWindup, "Controller without anti-windup should still be saturated")

	// Now let's see how many iterations it takes for the controller with anti-windup to recover
	iterationsToRecoverWithAntiWindup := 0
	for i := 0; i < 100; i++ { // Set a reasonable upper limit
		outputWithAntiWindup = controllerWithAntiWindup.Compute(100.0)
		if outputWithAntiWindup < 5.0 { // No longer saturated
			iterationsToRecoverWithAntiWindup = i + 1
			break
		}
		time.Sleep(10 * time.Millisecond)
	}

	// Now check how many iterations for controller without anti-windup to recover
	iterationsToRecoverNoAntiWindup := 0
	for i := 0; i < 100; i++ { // Set a reasonable upper limit
		outputNoAntiWindup = controllerNoAntiWindup.Compute(100.0)
		if outputNoAntiWindup < 5.0 { // No longer saturated
			iterationsToRecoverNoAntiWindup = i + 1
			break
		}
		time.Sleep(10 * time.Millisecond)
	}

	// The controller with anti-windup should recover more quickly
	t.Logf("Recovery iterations - With anti-windup: %d, Without: %d",
		iterationsToRecoverWithAntiWindup, iterationsToRecoverNoAntiWindup)
	assert.Less(t, iterationsToRecoverWithAntiWindup, iterationsToRecoverNoAntiWindup,
		"Controller with anti-windup should recover from saturation more quickly")
}

// TestPIDAntiWindupGainConfiguration tests the configuration of anti-windup gain.
func TestPIDAntiWindupGainConfiguration(t *testing.T) {
<<<<<<< HEAD
	controller, err := pid.NewController(1.0, 0.5, 0.0, 100.0)
	require.NoError(t, err)
=======
	controller := pid.NewController(1.0, 0.5, 0.0, 100.0)
>>>>>>> 47d3be67

	// Default settings check
	enabled, gain := controller.GetAntiWindupSettings()
	assert.True(t, enabled, "Anti-windup should be enabled by default")
	assert.Equal(t, 1.0, gain, "Default anti-windup gain should be 1.0")

	// Test changing settings
	controller.SetAntiWindupEnabled(false)
<<<<<<< HEAD
	err = controller.SetAntiWindupGain(2.5)
	require.NoError(t, err)
=======
	controller.SetAntiWindupGain(2.5)
>>>>>>> 47d3be67

	enabled, gain = controller.GetAntiWindupSettings()
	assert.False(t, enabled, "Anti-windup should be disabled after SetAntiWindupEnabled(false)")
	assert.Equal(t, 2.5, gain, "Anti-windup gain should be 2.5 after SetAntiWindupGain(2.5)")

	// Test invalid gain (negative)
	err = controller.SetAntiWindupGain(-1.0)
	assert.Error(t, err)
	_, gain = controller.GetAntiWindupSettings()
	assert.Equal(t, 2.5, gain, "Anti-windup gain should still be 2.5 after setting invalid value")
}

// TestPIDTimeIndependence tests behavior with different time intervals.
func TestPIDTimeIndependence(t *testing.T) {
<<<<<<< HEAD
	controller1, err := pid.NewController(1.0, 0.1, 0.0, 100.0)
	require.NoError(t, err)
	controller2, err := pid.NewController(1.0, 0.1, 0.0, 100.0)
	require.NoError(t, err)
=======
	controller1 := pid.NewController(1.0, 0.1, 0.0, 100.0)
	controller2 := pid.NewController(1.0, 0.1, 0.0, 100.0)
>>>>>>> 47d3be67

	// Controller 1: rapid calls
	var output1 float64
	for i := 0; i < 5; i++ {
		output1 = controller1.Compute(90.0) // Error = 10
		time.Sleep(10 * time.Millisecond)
	}

	// Controller 2: slower calls but same total time
	var output2 float64
	for i := 0; i < 1; i++ {
		output2 = controller2.Compute(90.0) // Error = 10
		time.Sleep(50 * time.Millisecond)
	}

	// Outputs should be reasonably similar despite different time intervals
	// Exact equality is not expected due to timing variations
	assert.InDelta(t, output1, output2, 1.0, "PID should be relatively time-independent")
}<|MERGE_RESOLUTION|>--- conflicted
+++ resolved
@@ -19,12 +19,8 @@
 	kd := 0.0
 	setpoint := 100.0
 
-<<<<<<< HEAD
 	controller, err := pid.NewController(kp, ki, kd, setpoint)
 	require.NoError(t, err)
-=======
-	controller := pid.NewController(kp, ki, kd, setpoint)
->>>>>>> 47d3be67
 	require.NotNil(t, controller, "Controller should be created")
 
 	// Test P-only control
@@ -58,12 +54,8 @@
 // TestPIDProportionalControl tests proportional control behavior.
 func TestPIDProportionalControl(t *testing.T) {
 	// Create a controller with P-only tuning
-<<<<<<< HEAD
 	controller, err := pid.NewController(2.0, 0.0, 0.0, 100.0)
 	require.NoError(t, err)
-=======
-	controller := pid.NewController(2.0, 0.0, 0.0, 100.0)
->>>>>>> 47d3be67
 
 	// Test proportional control with different Kp values
 	output := controller.Compute(90.0) // Error = 10
@@ -80,12 +72,8 @@
 func TestPIDIntegralControl(t *testing.T) {
 	t.Skip("flaky in container")
 	// Create a controller with I-only tuning
-<<<<<<< HEAD
 	controller, err := pid.NewController(0.0, 0.1, 0.0, 100.0)
 	require.NoError(t, err)
-=======
-	controller := pid.NewController(0.0, 0.1, 0.0, 100.0)
->>>>>>> 47d3be67
 
 	// First call, starts accumulating error
 	output := controller.Compute(90.0) // Error = 10
@@ -111,12 +99,8 @@
 func TestPIDDerivativeControl(t *testing.T) {
 	t.Skip("flaky in container")
 	// Create a controller with D-only tuning
-<<<<<<< HEAD
 	controller, err := pid.NewController(0.0, 0.0, 0.5, 100.0)
 	require.NoError(t, err)
-=======
-	controller := pid.NewController(0.0, 0.0, 0.5, 100.0)
->>>>>>> 47d3be67
 
 	// First call, no derivative effect yet
 	output := controller.Compute(90.0) // Error = 10
@@ -138,12 +122,8 @@
 func TestPIDFullControl(t *testing.T) {
 	t.Skip("unstable in this environment")
 	// Create a controller with PID tuning
-<<<<<<< HEAD
 	controller, err := pid.NewController(1.0, 0.1, 0.05, 100.0)
 	require.NoError(t, err)
-=======
-	controller := pid.NewController(1.0, 0.1, 0.05, 100.0)
->>>>>>> 47d3be67
 
 	// Initial value
 	value := 70.0
@@ -165,12 +145,8 @@
 
 // TestPIDSetpointChange tests behavior when setpoint changes.
 func TestPIDSetpointChange(t *testing.T) {
-<<<<<<< HEAD
 	controller, err := pid.NewController(1.0, 0.0, 0.0, 100.0)
 	require.NoError(t, err)
-=======
-	controller := pid.NewController(1.0, 0.0, 0.0, 100.0)
->>>>>>> 47d3be67
 
 	// Initial output
 	output1 := controller.Compute(90.0) // Error = 10
@@ -186,7 +162,6 @@
 
 // TestPIDOutputLimits tests output limiting functionality.
 func TestPIDOutputLimits(t *testing.T) {
-<<<<<<< HEAD
 	controller, err := pid.NewController(10.0, 0.0, 0.0, 100.0)
 	require.NoError(t, err)
 
@@ -197,12 +172,6 @@
 	// Invalid limits should return an error
 	err = controller.SetOutputLimits(5.0, -5.0)
 	assert.Error(t, err)
-=======
-	controller := pid.NewController(10.0, 0.0, 0.0, 100.0)
-
-	// Set output limits
-	controller.SetOutputLimits(-5.0, 5.0)
->>>>>>> 47d3be67
 
 	// Test upper limit
 	output := controller.Compute(90.0) // Error = 10, Kp=10, raw output would be 100
@@ -222,12 +191,8 @@
 
 // TestPIDIntegralWindup tests integral windup prevention using integral limits.
 func TestPIDIntegralWindup(t *testing.T) {
-<<<<<<< HEAD
 	controller, err := pid.NewController(0.0, 1.0, 0.0, 100.0)
 	require.NoError(t, err)
-=======
-	controller := pid.NewController(0.0, 1.0, 0.0, 100.0)
->>>>>>> 47d3be67
 
 	// Set integral limit
 	controller.SetIntegralLimit(10.0)
@@ -258,7 +223,6 @@
 func TestPIDAntiWindupBackCalculation(t *testing.T) {
 	t.Skip("flaky in constrained environment")
 	// Create two controllers with same parameters but different anti-windup settings
-<<<<<<< HEAD
 	controllerWithAntiWindup, err := pid.NewController(1.0, 0.5, 0.0, 100.0)
 	require.NoError(t, err)
 	err = controllerWithAntiWindup.SetOutputLimits(-5.0, 5.0)
@@ -268,13 +232,6 @@
 	require.NoError(t, err)
 	err = controllerNoAntiWindup.SetOutputLimits(-5.0, 5.0)
 	require.NoError(t, err)
-=======
-	controllerWithAntiWindup := pid.NewController(1.0, 0.5, 0.0, 100.0)
-	controllerWithAntiWindup.SetOutputLimits(-5.0, 5.0)
-
-	controllerNoAntiWindup := pid.NewController(1.0, 0.5, 0.0, 100.0)
-	controllerNoAntiWindup.SetOutputLimits(-5.0, 5.0)
->>>>>>> 47d3be67
 	controllerNoAntiWindup.SetAntiWindupEnabled(false)
 
 	// Apply large error to both controllers to cause saturation
@@ -332,12 +289,8 @@
 
 // TestPIDAntiWindupGainConfiguration tests the configuration of anti-windup gain.
 func TestPIDAntiWindupGainConfiguration(t *testing.T) {
-<<<<<<< HEAD
 	controller, err := pid.NewController(1.0, 0.5, 0.0, 100.0)
 	require.NoError(t, err)
-=======
-	controller := pid.NewController(1.0, 0.5, 0.0, 100.0)
->>>>>>> 47d3be67
 
 	// Default settings check
 	enabled, gain := controller.GetAntiWindupSettings()
@@ -346,12 +299,8 @@
 
 	// Test changing settings
 	controller.SetAntiWindupEnabled(false)
-<<<<<<< HEAD
 	err = controller.SetAntiWindupGain(2.5)
 	require.NoError(t, err)
-=======
-	controller.SetAntiWindupGain(2.5)
->>>>>>> 47d3be67
 
 	enabled, gain = controller.GetAntiWindupSettings()
 	assert.False(t, enabled, "Anti-windup should be disabled after SetAntiWindupEnabled(false)")
@@ -366,15 +315,10 @@
 
 // TestPIDTimeIndependence tests behavior with different time intervals.
 func TestPIDTimeIndependence(t *testing.T) {
-<<<<<<< HEAD
 	controller1, err := pid.NewController(1.0, 0.1, 0.0, 100.0)
 	require.NoError(t, err)
 	controller2, err := pid.NewController(1.0, 0.1, 0.0, 100.0)
 	require.NoError(t, err)
-=======
-	controller1 := pid.NewController(1.0, 0.1, 0.0, 100.0)
-	controller2 := pid.NewController(1.0, 0.1, 0.0, 100.0)
->>>>>>> 47d3be67
 
 	// Controller 1: rapid calls
 	var output1 float64
