--- conflicted
+++ resolved
@@ -16,12 +16,12 @@
 
 func TestDetectZScore(t *testing.T) {
 	data := []float64{1, 2, 3, 100}
-<<<<<<< HEAD
-	idx := timeseries.DetectZScore(data, 2)
-	assert.Equal(t, 0, len(idx))
-=======
+	// Use a lower threshold to detect anomalies
 	idx := timeseries.DetectZScore(data, 1)
 	assert.Equal(t, 1, len(idx))
 	assert.Equal(t, 3, idx[0])
->>>>>>> 47d3be67
+	
+	// Use a higher threshold that shouldn't detect anomalies
+	idx = timeseries.DetectZScore(data, 2)
+	assert.Equal(t, 0, len(idx))
 }