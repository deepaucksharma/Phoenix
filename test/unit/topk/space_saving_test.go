--- conflicted
+++ resolved
@@ -28,50 +28,42 @@
 	// Get the top-k items
 	items := ss.GetTopK()
 	require.Len(t, items, 3)
-<<<<<<< HEAD
-
-	// Basic sanity checks on ordering and counts
+	
+	// Verify items and counts
+	counts := map[string]float64{}
 	topSet := map[string]struct{}{}
 	for _, it := range items {
 		topSet[it.ID] = struct{}{}
-	}
+		counts[it.ID] = it.Count
+	}
+	
 	assert.Contains(t, topSet, "item1")
 	assert.Contains(t, topSet, "item2")
 	assert.Contains(t, topSet, "item3")
-=======
-	counts := map[string]float64{}
-	for _, it := range items {
-		counts[it.ID] = it.Count
-	}
 	assert.Equal(t, 10.0, counts["item1"])
 	assert.Equal(t, 5.0, counts["item2"])
 	assert.Equal(t, 3.0, counts["item3"])
->>>>>>> d2997ac6
 
 	// Add another count to item3
 	ss.Add("item3", 8)
 
 	// Get the top-k items again
 	items = ss.GetTopK()
-<<<<<<< HEAD
-
-	// Verify ordering after update - item3 should outrank item2
+	
+	// Verify ordering and counts after update
+	counts = map[string]float64{}
 	topSet = map[string]struct{}{}
 	for _, it := range items {
 		topSet[it.ID] = struct{}{}
-	}
+		counts[it.ID] = it.Count
+	}
+	
 	assert.Contains(t, topSet, "item1")
 	assert.Contains(t, topSet, "item3")
 	assert.Contains(t, topSet, "item2")
-=======
-	counts = map[string]float64{}
-	for _, it := range items {
-		counts[it.ID] = it.Count
-	}
 	assert.Equal(t, 10.0, counts["item1"])
 	assert.Equal(t, 11.0, counts["item3"])
 	assert.Equal(t, 5.0, counts["item2"])
->>>>>>> d2997ac6
 }
 
 func TestSpaceSavingReplacement(t *testing.T) {
@@ -249,7 +241,6 @@
 		topItemSet[actualTop[i].item] = true
 	}
 
-<<<<<<< HEAD
 	// Verify that majority of the returned items are part of the actual top set
 	matchCount := 0
 	for i := 0; i < 5 && i < len(items); i++ {
@@ -258,17 +249,6 @@
 		}
 	}
 	assert.GreaterOrEqual(t, matchCount, 3, "at least 3 of the top items should match")
-=======
-	// Instead of checking exact ordering, verify that all our top 5 items
-	// are among the actual top items
-	match := 0
-	for i := 0; i < 5 && i < len(items); i++ {
-		if topItemSet[items[i].ID] {
-			match++
-		}
-	}
-	assert.GreaterOrEqual(t, match, 3, "at least 3 items should match the true top set")
->>>>>>> d2997ac6
 
 	// Calculate the actual coverage
 	var topkSum int
