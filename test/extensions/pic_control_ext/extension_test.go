package pic_control_ext_test

import (
<<<<<<< HEAD
=======
	"bytes"
>>>>>>> 1790efe7
	"context"
	"fmt"
	"os"
	"path/filepath"
	"reflect"
	"testing"
	"time"
	"unsafe"

	"github.com/stretchr/testify/assert"
	"github.com/stretchr/testify/require"
	"go.opentelemetry.io/collector/component"
<<<<<<< HEAD
	"go.opentelemetry.io/collector/consumer/consumertest"
	"go.opentelemetry.io/collector/exporter"
	"go.opentelemetry.io/collector/extension"
	"go.opentelemetry.io/collector/processor"
	"go.uber.org/zap"
	"go.uber.org/zap/zaptest"

	"github.com/deepaucksharma/Phoenix/internal/connector/pic_connector"
	pic_control_ext "github.com/deepaucksharma/Phoenix/internal/extension/pic_control_ext"
	piccontrol "github.com/deepaucksharma/Phoenix/internal/extension/pic_control_ext"
	"github.com/deepaucksharma/Phoenix/internal/interfaces"
	"github.com/deepaucksharma/Phoenix/internal/processor/adaptive_topk"
	"github.com/deepaucksharma/Phoenix/pkg/policy"
	"github.com/deepaucksharma/Phoenix/test/testutils"
)

// testHost implements component.Host for unit testing.
type testHost struct {
	exts map[component.ID]component.Component
}

func (h *testHost) GetExtensions() map[component.ID]component.Component { return h.exts }

//go:linkname enterSafeMode github.com/deepaucksharma/Phoenix/internal/extension/pic_control_ext.(*Extension).enterSafeMode
func enterSafeMode(*piccontrol.Extension) error

//go:linkname exitSafeMode github.com/deepaucksharma/Phoenix/internal/extension/pic_control_ext.(*Extension).exitSafeMode
func exitSafeMode(*piccontrol.Extension) error

//go:linkname loadPolicyBytes github.com/deepaucksharma/Phoenix/internal/extension/pic_control_ext.(*Extension).loadPolicyBytes
func loadPolicyBytes(*piccontrol.Extension, []byte) error

// mockProcessor implements interfaces.UpdateableProcessor for testing.
type mockProcessor struct {
	params       map[string]any
	enabled      bool
	patches      []interfaces.ConfigPatch
	patchApplied bool
	lastPatch    interfaces.ConfigPatch
	parameters   map[string]any
}

func getProcessors(e *piccontrol.Extension) map[component.ID]interfaces.UpdateableProcessor {
	v := reflect.ValueOf(e).Elem().FieldByName("processors")
	return reflect.NewAt(v.Type(), unsafe.Pointer(v.UnsafeAddr())).Elem().Interface().(map[component.ID]interfaces.UpdateableProcessor)
}

func getPatchHistory(e *piccontrol.Extension) []interfaces.ConfigPatch {
	v := reflect.ValueOf(e).Elem().FieldByName("patchHistory")
	return reflect.NewAt(v.Type(), unsafe.Pointer(v.UnsafeAddr())).Elem().Interface().([]interfaces.ConfigPatch)
}

func getPolicy(e *piccontrol.Extension) *policy.Policy {
	v := reflect.ValueOf(e).Elem().FieldByName("policy")
	return reflect.NewAt(v.Type(), unsafe.Pointer(v.UnsafeAddr())).Elem().Interface().(*policy.Policy)
}

func getConfig(e *piccontrol.Extension) *piccontrol.Config {
	v := reflect.ValueOf(e).Elem().FieldByName("config")
	return reflect.NewAt(v.Type(), unsafe.Pointer(v.UnsafeAddr())).Elem().Interface().(*piccontrol.Config)
}

func isSafeMode(e *piccontrol.Extension) bool {
	v := reflect.ValueOf(e).Elem().FieldByName("safeMode")
	return reflect.NewAt(v.Type(), unsafe.Pointer(v.UnsafeAddr())).Elem().Interface().(bool)
}

func newMockProcessor() *mockProcessor {
	return &mockProcessor{
		params:     make(map[string]any),
		enabled:    true,
		parameters: make(map[string]any),
	}
=======
	"go.opentelemetry.io/collector/extension/extensiontest"
	"go.uber.org/zap"

	piccontrol "github.com/deepaucksharma/Phoenix/internal/extension/pic_control_ext"
	"github.com/deepaucksharma/Phoenix/internal/interfaces"
)

// mockHost implements component.Host for tests.
type mockHost struct{}

func (h *mockHost) GetExtensions() map[component.ID]component.Component { return nil }

func newMockHost() *mockHost { return &mockHost{} }

// mockProcessor implements interfaces.UpdateableProcessor for tests.
type mockProcessor struct {
	patches []interfaces.ConfigPatch
	status  interfaces.ConfigStatus
}

func newMockProcessor() *mockProcessor {
	return &mockProcessor{status: interfaces.ConfigStatus{Parameters: map[string]any{"test": 0}, Enabled: true}}
>>>>>>> 1790efe7
}

func (m *mockProcessor) Start(context.Context, component.Host) error { return nil }
func (m *mockProcessor) Shutdown(context.Context) error              { return nil }
<<<<<<< HEAD

func (m *mockProcessor) OnConfigPatch(ctx context.Context, patch interfaces.ConfigPatch) error {
	m.patches = append(m.patches, patch)
	m.patchApplied = true
	m.lastPatch = patch

	if patch.ParameterPath == "enabled" {
		v, ok := patch.NewValue.(bool)
		if !ok {
			return assert.AnError
		}
		m.enabled = v
		return nil
	}
	m.params[patch.ParameterPath] = patch.NewValue
	m.parameters[patch.ParameterPath] = patch.NewValue
	return nil
}

func (m *mockProcessor) GetConfigStatus(ctx context.Context) (interfaces.ConfigStatus, error) {
	cp := make(map[string]any)
	for k, v := range m.params {
		cp[k] = v
	}
	return interfaces.ConfigStatus{Parameters: cp, Enabled: m.enabled}, nil
}

const minimalPolicy = `
global_settings:
  autonomy_level: shadow
  collector_cpu_safety_limit_mcores: 400
  collector_rss_safety_limit_mib: 350
processors_config:
  priority_tagger:
    enabled: true
  adaptive_topk:
    enabled: true
    k_value: 30
    k_min: 10
    k_max: 60
  cardinality_guardian:
    enabled: false
    max_unique: 1000
  reservoir_sampler:
    enabled: false
    reservoir_size: 100
  others_rollup:
    enabled: false
pid_decider_config:
  controllers:
    - name: test
      enabled: false
      kpi_metric_name: test_metric
      kpi_target_value: 1
      output_config_patches: []
pic_control_config:
  policy_file_path: /etc/sa-omf/policy.yaml
  max_patches_per_minute: 10
  patch_cooldown_seconds: 1
  safe_mode_processor_configs:
    adaptive_topk:
      k_value: 10
`

const updatedPolicy = `
global_settings:
  autonomy_level: shadow
processors_config:
  adaptive_topk:
    enabled: true
    k_value: 40
    k_min: 5
    k_max: 80
`

// createExtension with a single mock processor registered
func createExtension(t *testing.T) (*piccontrol.Extension, component.ID, *mockProcessor) {
	cfg := &piccontrol.Config{
		MaxPatchesPerMinute:  2,
		PatchCooldownSeconds: 1,
		SafeModeConfigs: map[string]any{
			"adaptive_topk": map[string]any{"k_value": 10},
		},
	}
	ext, err := piccontrol.NewExtension(cfg, zaptest.NewLogger(t))
	require.NoError(t, err)
	procID := component.NewID(component.MustNewType("adaptive_topk"))
	mp := newMockProcessor()
	getProcessors(ext)[procID] = mp
	return ext, procID, mp
}

// createStartedExtension starts the extension with a temporary policy file.
func createStartedExtension(t *testing.T) (*piccontrol.Extension, component.ID, *mockProcessor) {
	dir := t.TempDir()
	policyFile := filepath.Join(dir, "policy.yaml")
	require.NoError(t, os.WriteFile(policyFile, []byte(minimalPolicy), 0o644))

	cfg := &piccontrol.Config{
		PolicyFilePath:       policyFile,
		MaxPatchesPerMinute:  2,
		PatchCooldownSeconds: 1,
		SafeModeConfigs: map[string]any{
			"adaptive_topk": map[string]any{"k_value": 10},
		},
	}
	ext, err := piccontrol.NewExtension(cfg, zaptest.NewLogger(t))
	require.NoError(t, err)
	procID := component.NewID(component.MustNewType("adaptive_topk"))
	mp := newMockProcessor()
	getProcessors(ext)[procID] = mp

	ctx := context.Background()
	require.NoError(t, ext.Start(ctx, mockHost{}))
	t.Cleanup(func() { _ = ext.Shutdown(ctx) })
	return ext, procID, mp
}

type mockHost struct{}

func (mockHost) GetExtensions() map[component.ID]component.Component { return nil }

func (m *mockHost) AddProcessor(id component.ID, proc *mockProcessor) {
	// Mock implementation for test
}

func newMockHost() *mockHost {
	return &mockHost{}
}

// resetRateLimit resets the patch count and minute window for rate limit tests.
func resetRateLimit(e *piccontrol.Extension) {
	vCount := reflect.ValueOf(e).Elem().FieldByName("patchCount")
	reflect.NewAt(vCount.Type(), unsafe.Pointer(vCount.UnsafeAddr())).Elem().SetInt(0)
	vReset := reflect.ValueOf(e).Elem().FieldByName("patchCountReset")
	reflect.NewAt(vReset.Type(), unsafe.Pointer(vReset.UnsafeAddr())).Elem().Set(time.Now().Add(-2 * time.Minute))
}

func TestLoadPolicyAppliesConfig(t *testing.T) {
	ext, id, proc := createStartedExtension(t)

	assert.Equal(t, 30, proc.params["k_value"])
	assert.Equal(t, 10, proc.params["k_min"])
	assert.Equal(t, 60, proc.params["k_max"])
	// ensure policy stored
	require.NotNil(t, getPolicy(ext))
	// verify patch history length (initial patches not recorded)
	assert.Empty(t, getPatchHistory(ext))
	_ = id
}

func TestSubmitConfigPatch(t *testing.T) {
	ext, id, proc := createExtension(t)
	ctx := context.Background()

	patch := interfaces.ConfigPatch{
		PatchID:             "p1",
		TargetProcessorName: id,
		ParameterPath:       "k_value",
		NewValue:            55,
	}
	err := ext.SubmitConfigPatch(ctx, patch)
	require.NoError(t, err)
	assert.Equal(t, 55, proc.params["k_value"])
	assert.Len(t, getPatchHistory(ext), 1)
}

func TestSubmitConfigPatchTTLExpired(t *testing.T) {
	ext, id, _ := createExtension(t)
	ctx := context.Background()

	patch := interfaces.ConfigPatch{
		PatchID:             "exp",
		TargetProcessorName: id,
		ParameterPath:       "k_value",
		NewValue:            40,
		Timestamp:           time.Now().Add(-2 * time.Second).Unix(),
		TTLSeconds:          1,
	}
	err := ext.SubmitConfigPatch(ctx, patch)
	assert.Error(t, err)
}

func TestSubmitConfigPatchRateLimit(t *testing.T) {
	ext, id, _ := createExtension(t)
	ctx := context.Background()
	getConfig(ext).MaxPatchesPerMinute = 1
	getConfig(ext).PatchCooldownSeconds = 0

	patch := interfaces.ConfigPatch{PatchID: "p1", TargetProcessorName: id, ParameterPath: "k_value", NewValue: 1}
	require.NoError(t, ext.SubmitConfigPatch(ctx, patch))
	patch2 := interfaces.ConfigPatch{PatchID: "p2", TargetProcessorName: id, ParameterPath: "k_value", NewValue: 2}
	err := ext.SubmitConfigPatch(ctx, patch2)
	assert.Error(t, err)
}

func TestSubmitConfigPatchCooldown(t *testing.T) {
	ext, id, _ := createExtension(t)
	ctx := context.Background()
	getConfig(ext).MaxPatchesPerMinute = 10
	getConfig(ext).PatchCooldownSeconds = 5

	require.NoError(t, ext.SubmitConfigPatch(ctx, interfaces.ConfigPatch{PatchID: "p1", TargetProcessorName: id, ParameterPath: "k_value", NewValue: 1}))
	err := ext.SubmitConfigPatch(ctx, interfaces.ConfigPatch{PatchID: "p2", TargetProcessorName: id, ParameterPath: "k_value", NewValue: 2})
	assert.Error(t, err)
}

func TestSafeModeBehavior(t *testing.T) {
	ext, id, proc := createStartedExtension(t)
	// enter safe mode
	require.NoError(t, enterSafeMode(ext))
	assert.True(t, isSafeMode(ext))
	assert.Equal(t, 10, proc.params["k_value"])

	ctx := context.Background()
	err := ext.SubmitConfigPatch(ctx, interfaces.ConfigPatch{PatchID: "p1", TargetProcessorName: id, ParameterPath: "k_value", NewValue: 20})
	assert.Error(t, err)

	// exit safe mode
	require.NoError(t, exitSafeMode(ext))
	assert.False(t, isSafeMode(ext))
	// policy re-applied
	assert.Equal(t, 30, proc.params["k_value"])
}

func TestPicControlExtension(t *testing.T) {
	ctx := context.Background()

	// Create adaptive_topk processor
	procFactory := adaptive_topk.NewFactory()
	procCfg := procFactory.CreateDefaultConfig().(*adaptive_topk.Config)
	procSettings := processor.Settings{
		ID:                component.NewIDWithName(component.MustNewType("adaptive_topk"), ""),
		TelemetrySettings: component.TelemetrySettings{Logger: zap.NewNop()},
	}
	sink := new(consumertest.MetricsSink)
	proc, err := procFactory.CreateMetrics(ctx, procSettings, procCfg, sink)
	require.NoError(t, err)
	upProc, ok := proc.(interfaces.UpdateableProcessor)
	require.True(t, ok)

	patchID := component.NewID(component.MustNewType("processor"))

	// Create pic_control extension without starting watchers
	extCfg := &pic_control_ext.Config{MaxPatchesPerMinute: 10, PatchCooldownSeconds: 0, SafeModeConfigs: map[string]interface{}{}}
	ext, err := pic_control_ext.NewExtension(extCfg, zap.NewNop())
	require.NoError(t, err)

	// Register processor with extension
	ext.RegisterProcessor(patchID, upProc)

	// Create host exposing the extension
	host := &testHost{exts: map[component.ID]component.Component{component.NewIDWithName(component.MustNewType("pic_control"), ""): ext}}

	// Create connector exporter and start it so it discovers the extension
	connFactory := pic_connector.NewFactory()
	connCfg := connFactory.CreateDefaultConfig()
	connSettings := exporter.Settings{ID: component.NewIDWithName(component.MustNewType("pic_connector"), ""), TelemetrySettings: component.TelemetrySettings{Logger: zap.NewNop()}}
	conn, err := connFactory.CreateMetrics(ctx, connSettings, connCfg)
	require.NoError(t, err)
	require.NoError(t, conn.Start(ctx, host))

	// Generate a config patch using testutils
	patch := interfaces.ConfigPatch{
		PatchID:             "patch1",
		TargetProcessorName: patchID,
		ParameterPath:       "k_value",
		NewValue:            20,
		Source:              "pid_decider",
	}
	patchMetrics := testutils.GeneratePatchMetric(patch)

	// Apply patch through the connector
	require.NoError(t, conn.ConsumeMetrics(ctx, patchMetrics))

	status, err := upProc.GetConfigStatus(ctx)
	require.NoError(t, err)
	assert.Equal(t, 20, status.Parameters["k_value"])

	assert.NoError(t, conn.Shutdown(ctx))
}

func TestPicControlExtensionComprehensive(t *testing.T) {
	ctx := context.Background()

	ext, id, proc := createStartedExtension(t)

	// verify initial policy load
	require.Equal(t, 30, proc.params["k_value"])

	// write updated policy to trigger hot reload
	require.NoError(t, os.WriteFile(getConfig(ext).PolicyFilePath, []byte(updatedPolicy), 0o644))
	require.Eventually(t, func() bool { return proc.params["k_value"] == 40 }, time.Second, 50*time.Millisecond)

	// expired patch should be rejected
	err := ext.SubmitConfigPatch(ctx, interfaces.ConfigPatch{
		PatchID:             "expired",
		TargetProcessorName: id,
		ParameterPath:       "k_value",
		NewValue:            50,
		Timestamp:           time.Now().Add(-2 * time.Second).Unix(),
		TTLSeconds:          1,
	})
	assert.Error(t, err)
	assert.Equal(t, 40, proc.params["k_value"])
	assert.Len(t, getPatchHistory(ext), 0)

	// rate limit after first successful patch
	cfg := getConfig(ext)
	cfg.MaxPatchesPerMinute = 1
	cfg.PatchCooldownSeconds = 0

	require.NoError(t, ext.SubmitConfigPatch(ctx, interfaces.ConfigPatch{
		PatchID:             "p1",
		TargetProcessorName: id,
		ParameterPath:       "k_value",
		NewValue:            41,
	}))
	assert.Equal(t, 41, proc.params["k_value"])
	assert.Len(t, getPatchHistory(ext), 1)

	err = ext.SubmitConfigPatch(ctx, interfaces.ConfigPatch{
		PatchID:             "p2",
		TargetProcessorName: id,
		ParameterPath:       "k_value",
		NewValue:            42,
	})
	assert.Error(t, err)
	assert.Equal(t, 41, proc.params["k_value"])
	assert.Len(t, getPatchHistory(ext), 1)

	// enter safe mode and ensure patch rejection
	require.NoError(t, enterSafeMode(ext))
	assert.True(t, isSafeMode(ext))
	require.Equal(t, 10, proc.params["k_value"])

	err = ext.SubmitConfigPatch(ctx, interfaces.ConfigPatch{
		PatchID:             "p3",
		TargetProcessorName: id,
		ParameterPath:       "k_value",
		NewValue:            50,
	})
	assert.Error(t, err)
	assert.Equal(t, 10, proc.params["k_value"])
	assert.Len(t, getPatchHistory(ext), 1)

	// exit safe mode - policy should be reapplied
	require.NoError(t, exitSafeMode(ext))
	assert.False(t, isSafeMode(ext))
	assert.Equal(t, 40, proc.params["k_value"])

	// reset rate limits to allow a new patch
	resetRateLimit(ext)
	cfg.MaxPatchesPerMinute = 2

	require.NoError(t, ext.SubmitConfigPatch(ctx, interfaces.ConfigPatch{
		PatchID:             "p4",
		TargetProcessorName: id,
		ParameterPath:       "k_value",
		NewValue:            45,
	}))
	assert.Equal(t, 45, proc.params["k_value"])
	assert.Len(t, getPatchHistory(ext), 2)
=======
func (m *mockProcessor) OnConfigPatch(ctx context.Context, patch interfaces.ConfigPatch) error {
	m.patches = append(m.patches, patch)
	if m.status.Parameters == nil {
		m.status.Parameters = make(map[string]any)
	}
	m.status.Parameters[patch.ParameterPath] = patch.NewValue
	return nil
}
func (m *mockProcessor) GetConfigStatus(ctx context.Context) (interfaces.ConfigStatus, error) {
	return m.status, nil
}

func TestPicControlExtension(t *testing.T) {
	// Create temporary policy file from testing config
	tmpDir := t.TempDir()
	policyPath := filepath.Join(tmpDir, "policy.yaml")
	data, err := os.ReadFile(filepath.Join("..", "..", "..", "configs", "testing", "policy.yaml"))
	require.NoError(t, err)
	require.NoError(t, os.WriteFile(policyPath, data, 0o644))

	factory := piccontrol.NewFactory()
	cfg := factory.CreateDefaultConfig().(*piccontrol.Config)
	cfg.PolicyFilePath = policyPath
	cfg.MaxPatchesPerMinute = 2
	cfg.PatchCooldownSeconds = 0
	cfg.SafeModeConfigs = map[string]any{"processor": map[string]any{"test": 99}}

	settings := extensiontest.NewNopSettings(component.MustNewType("pic_control"))
	settings.TelemetrySettings.Logger = zap.NewNop()

	ext, err := factory.Create(context.Background(), settings, cfg)
	require.NoError(t, err)

	host := newMockHost()
	require.NoError(t, ext.Start(context.Background(), host))
	defer func() { require.NoError(t, ext.Shutdown(context.Background())) }()

	picExt := ext.(*piccontrol.Extension)
	procID := component.NewID(component.MustNewType("processor"))
	proc := newMockProcessor()
	processorsField := reflect.ValueOf(picExt).Elem().FieldByName("processors")
	processorsPtr := reflect.NewAt(processorsField.Type(), unsafe.Pointer(processorsField.UnsafeAddr())).Elem()
	processorsPtr.SetMapIndex(reflect.ValueOf(procID), reflect.ValueOf(proc))

	picCtrl := ext.(piccontrol.PicControl)
	patch := interfaces.ConfigPatch{
		PatchID:             "initial",
		TargetProcessorName: procID,
		ParameterPath:       "test",
		NewValue:            42,
	}

	// No processors registered in map before adding -> expect error
	processorsPtr.SetMapIndex(reflect.ValueOf(procID), reflect.Value{})
	err = picCtrl.SubmitConfigPatch(context.Background(), patch)
	assert.Error(t, err)

	// Add processor and submit patch successfully
	processorsPtr.SetMapIndex(reflect.ValueOf(procID), reflect.ValueOf(proc))
	err = picCtrl.SubmitConfigPatch(context.Background(), patch)
	require.NoError(t, err)
	require.Len(t, proc.patches, 1)

	// Rate limiting
	for i := 0; i < 3; i++ {
		patch.PatchID = fmt.Sprintf("p-%d", i)
		err = picCtrl.SubmitConfigPatch(context.Background(), patch)
		if i >= cfg.MaxPatchesPerMinute-1 {
			assert.Error(t, err)
		} else {
			require.NoError(t, err)
		}
	}

	// Policy reload
	newData := bytes.ReplaceAll(data, []byte("shadow"), []byte("active"))
	require.NoError(t, os.WriteFile(policyPath, newData, 0o644))
	time.Sleep(200 * time.Millisecond)
	policyField := reflect.ValueOf(picExt).Elem().FieldByName("policy")
	policyPtr := reflect.NewAt(policyField.Type(), unsafe.Pointer(policyField.UnsafeAddr())).Elem()
	autonomy := policyPtr.Elem().FieldByName("GlobalSettings").FieldByName("AutonomyLevel").String()
	assert.Equal(t, "active", autonomy)

	// Safe mode
	safeField := reflect.ValueOf(picExt).Elem().FieldByName("safeMode")
	reflect.NewAt(safeField.Type(), unsafe.Pointer(safeField.UnsafeAddr())).Elem().SetBool(true)
	err = picCtrl.SubmitConfigPatch(context.Background(), patch)
	assert.Error(t, err)
>>>>>>> 1790efe7
}<|MERGE_RESOLUTION|>--- conflicted
+++ resolved
@@ -1,10 +1,7 @@
 package pic_control_ext_test
 
 import (
-<<<<<<< HEAD
-=======
 	"bytes"
->>>>>>> 1790efe7
 	"context"
 	"fmt"
 	"os"
@@ -17,81 +14,6 @@
 	"github.com/stretchr/testify/assert"
 	"github.com/stretchr/testify/require"
 	"go.opentelemetry.io/collector/component"
-<<<<<<< HEAD
-	"go.opentelemetry.io/collector/consumer/consumertest"
-	"go.opentelemetry.io/collector/exporter"
-	"go.opentelemetry.io/collector/extension"
-	"go.opentelemetry.io/collector/processor"
-	"go.uber.org/zap"
-	"go.uber.org/zap/zaptest"
-
-	"github.com/deepaucksharma/Phoenix/internal/connector/pic_connector"
-	pic_control_ext "github.com/deepaucksharma/Phoenix/internal/extension/pic_control_ext"
-	piccontrol "github.com/deepaucksharma/Phoenix/internal/extension/pic_control_ext"
-	"github.com/deepaucksharma/Phoenix/internal/interfaces"
-	"github.com/deepaucksharma/Phoenix/internal/processor/adaptive_topk"
-	"github.com/deepaucksharma/Phoenix/pkg/policy"
-	"github.com/deepaucksharma/Phoenix/test/testutils"
-)
-
-// testHost implements component.Host for unit testing.
-type testHost struct {
-	exts map[component.ID]component.Component
-}
-
-func (h *testHost) GetExtensions() map[component.ID]component.Component { return h.exts }
-
-//go:linkname enterSafeMode github.com/deepaucksharma/Phoenix/internal/extension/pic_control_ext.(*Extension).enterSafeMode
-func enterSafeMode(*piccontrol.Extension) error
-
-//go:linkname exitSafeMode github.com/deepaucksharma/Phoenix/internal/extension/pic_control_ext.(*Extension).exitSafeMode
-func exitSafeMode(*piccontrol.Extension) error
-
-//go:linkname loadPolicyBytes github.com/deepaucksharma/Phoenix/internal/extension/pic_control_ext.(*Extension).loadPolicyBytes
-func loadPolicyBytes(*piccontrol.Extension, []byte) error
-
-// mockProcessor implements interfaces.UpdateableProcessor for testing.
-type mockProcessor struct {
-	params       map[string]any
-	enabled      bool
-	patches      []interfaces.ConfigPatch
-	patchApplied bool
-	lastPatch    interfaces.ConfigPatch
-	parameters   map[string]any
-}
-
-func getProcessors(e *piccontrol.Extension) map[component.ID]interfaces.UpdateableProcessor {
-	v := reflect.ValueOf(e).Elem().FieldByName("processors")
-	return reflect.NewAt(v.Type(), unsafe.Pointer(v.UnsafeAddr())).Elem().Interface().(map[component.ID]interfaces.UpdateableProcessor)
-}
-
-func getPatchHistory(e *piccontrol.Extension) []interfaces.ConfigPatch {
-	v := reflect.ValueOf(e).Elem().FieldByName("patchHistory")
-	return reflect.NewAt(v.Type(), unsafe.Pointer(v.UnsafeAddr())).Elem().Interface().([]interfaces.ConfigPatch)
-}
-
-func getPolicy(e *piccontrol.Extension) *policy.Policy {
-	v := reflect.ValueOf(e).Elem().FieldByName("policy")
-	return reflect.NewAt(v.Type(), unsafe.Pointer(v.UnsafeAddr())).Elem().Interface().(*policy.Policy)
-}
-
-func getConfig(e *piccontrol.Extension) *piccontrol.Config {
-	v := reflect.ValueOf(e).Elem().FieldByName("config")
-	return reflect.NewAt(v.Type(), unsafe.Pointer(v.UnsafeAddr())).Elem().Interface().(*piccontrol.Config)
-}
-
-func isSafeMode(e *piccontrol.Extension) bool {
-	v := reflect.ValueOf(e).Elem().FieldByName("safeMode")
-	return reflect.NewAt(v.Type(), unsafe.Pointer(v.UnsafeAddr())).Elem().Interface().(bool)
-}
-
-func newMockProcessor() *mockProcessor {
-	return &mockProcessor{
-		params:     make(map[string]any),
-		enabled:    true,
-		parameters: make(map[string]any),
-	}
-=======
 	"go.opentelemetry.io/collector/extension/extensiontest"
 	"go.uber.org/zap"
 
@@ -114,376 +36,10 @@
 
 func newMockProcessor() *mockProcessor {
 	return &mockProcessor{status: interfaces.ConfigStatus{Parameters: map[string]any{"test": 0}, Enabled: true}}
->>>>>>> 1790efe7
 }
 
 func (m *mockProcessor) Start(context.Context, component.Host) error { return nil }
 func (m *mockProcessor) Shutdown(context.Context) error              { return nil }
-<<<<<<< HEAD
-
-func (m *mockProcessor) OnConfigPatch(ctx context.Context, patch interfaces.ConfigPatch) error {
-	m.patches = append(m.patches, patch)
-	m.patchApplied = true
-	m.lastPatch = patch
-
-	if patch.ParameterPath == "enabled" {
-		v, ok := patch.NewValue.(bool)
-		if !ok {
-			return assert.AnError
-		}
-		m.enabled = v
-		return nil
-	}
-	m.params[patch.ParameterPath] = patch.NewValue
-	m.parameters[patch.ParameterPath] = patch.NewValue
-	return nil
-}
-
-func (m *mockProcessor) GetConfigStatus(ctx context.Context) (interfaces.ConfigStatus, error) {
-	cp := make(map[string]any)
-	for k, v := range m.params {
-		cp[k] = v
-	}
-	return interfaces.ConfigStatus{Parameters: cp, Enabled: m.enabled}, nil
-}
-
-const minimalPolicy = `
-global_settings:
-  autonomy_level: shadow
-  collector_cpu_safety_limit_mcores: 400
-  collector_rss_safety_limit_mib: 350
-processors_config:
-  priority_tagger:
-    enabled: true
-  adaptive_topk:
-    enabled: true
-    k_value: 30
-    k_min: 10
-    k_max: 60
-  cardinality_guardian:
-    enabled: false
-    max_unique: 1000
-  reservoir_sampler:
-    enabled: false
-    reservoir_size: 100
-  others_rollup:
-    enabled: false
-pid_decider_config:
-  controllers:
-    - name: test
-      enabled: false
-      kpi_metric_name: test_metric
-      kpi_target_value: 1
-      output_config_patches: []
-pic_control_config:
-  policy_file_path: /etc/sa-omf/policy.yaml
-  max_patches_per_minute: 10
-  patch_cooldown_seconds: 1
-  safe_mode_processor_configs:
-    adaptive_topk:
-      k_value: 10
-`
-
-const updatedPolicy = `
-global_settings:
-  autonomy_level: shadow
-processors_config:
-  adaptive_topk:
-    enabled: true
-    k_value: 40
-    k_min: 5
-    k_max: 80
-`
-
-// createExtension with a single mock processor registered
-func createExtension(t *testing.T) (*piccontrol.Extension, component.ID, *mockProcessor) {
-	cfg := &piccontrol.Config{
-		MaxPatchesPerMinute:  2,
-		PatchCooldownSeconds: 1,
-		SafeModeConfigs: map[string]any{
-			"adaptive_topk": map[string]any{"k_value": 10},
-		},
-	}
-	ext, err := piccontrol.NewExtension(cfg, zaptest.NewLogger(t))
-	require.NoError(t, err)
-	procID := component.NewID(component.MustNewType("adaptive_topk"))
-	mp := newMockProcessor()
-	getProcessors(ext)[procID] = mp
-	return ext, procID, mp
-}
-
-// createStartedExtension starts the extension with a temporary policy file.
-func createStartedExtension(t *testing.T) (*piccontrol.Extension, component.ID, *mockProcessor) {
-	dir := t.TempDir()
-	policyFile := filepath.Join(dir, "policy.yaml")
-	require.NoError(t, os.WriteFile(policyFile, []byte(minimalPolicy), 0o644))
-
-	cfg := &piccontrol.Config{
-		PolicyFilePath:       policyFile,
-		MaxPatchesPerMinute:  2,
-		PatchCooldownSeconds: 1,
-		SafeModeConfigs: map[string]any{
-			"adaptive_topk": map[string]any{"k_value": 10},
-		},
-	}
-	ext, err := piccontrol.NewExtension(cfg, zaptest.NewLogger(t))
-	require.NoError(t, err)
-	procID := component.NewID(component.MustNewType("adaptive_topk"))
-	mp := newMockProcessor()
-	getProcessors(ext)[procID] = mp
-
-	ctx := context.Background()
-	require.NoError(t, ext.Start(ctx, mockHost{}))
-	t.Cleanup(func() { _ = ext.Shutdown(ctx) })
-	return ext, procID, mp
-}
-
-type mockHost struct{}
-
-func (mockHost) GetExtensions() map[component.ID]component.Component { return nil }
-
-func (m *mockHost) AddProcessor(id component.ID, proc *mockProcessor) {
-	// Mock implementation for test
-}
-
-func newMockHost() *mockHost {
-	return &mockHost{}
-}
-
-// resetRateLimit resets the patch count and minute window for rate limit tests.
-func resetRateLimit(e *piccontrol.Extension) {
-	vCount := reflect.ValueOf(e).Elem().FieldByName("patchCount")
-	reflect.NewAt(vCount.Type(), unsafe.Pointer(vCount.UnsafeAddr())).Elem().SetInt(0)
-	vReset := reflect.ValueOf(e).Elem().FieldByName("patchCountReset")
-	reflect.NewAt(vReset.Type(), unsafe.Pointer(vReset.UnsafeAddr())).Elem().Set(time.Now().Add(-2 * time.Minute))
-}
-
-func TestLoadPolicyAppliesConfig(t *testing.T) {
-	ext, id, proc := createStartedExtension(t)
-
-	assert.Equal(t, 30, proc.params["k_value"])
-	assert.Equal(t, 10, proc.params["k_min"])
-	assert.Equal(t, 60, proc.params["k_max"])
-	// ensure policy stored
-	require.NotNil(t, getPolicy(ext))
-	// verify patch history length (initial patches not recorded)
-	assert.Empty(t, getPatchHistory(ext))
-	_ = id
-}
-
-func TestSubmitConfigPatch(t *testing.T) {
-	ext, id, proc := createExtension(t)
-	ctx := context.Background()
-
-	patch := interfaces.ConfigPatch{
-		PatchID:             "p1",
-		TargetProcessorName: id,
-		ParameterPath:       "k_value",
-		NewValue:            55,
-	}
-	err := ext.SubmitConfigPatch(ctx, patch)
-	require.NoError(t, err)
-	assert.Equal(t, 55, proc.params["k_value"])
-	assert.Len(t, getPatchHistory(ext), 1)
-}
-
-func TestSubmitConfigPatchTTLExpired(t *testing.T) {
-	ext, id, _ := createExtension(t)
-	ctx := context.Background()
-
-	patch := interfaces.ConfigPatch{
-		PatchID:             "exp",
-		TargetProcessorName: id,
-		ParameterPath:       "k_value",
-		NewValue:            40,
-		Timestamp:           time.Now().Add(-2 * time.Second).Unix(),
-		TTLSeconds:          1,
-	}
-	err := ext.SubmitConfigPatch(ctx, patch)
-	assert.Error(t, err)
-}
-
-func TestSubmitConfigPatchRateLimit(t *testing.T) {
-	ext, id, _ := createExtension(t)
-	ctx := context.Background()
-	getConfig(ext).MaxPatchesPerMinute = 1
-	getConfig(ext).PatchCooldownSeconds = 0
-
-	patch := interfaces.ConfigPatch{PatchID: "p1", TargetProcessorName: id, ParameterPath: "k_value", NewValue: 1}
-	require.NoError(t, ext.SubmitConfigPatch(ctx, patch))
-	patch2 := interfaces.ConfigPatch{PatchID: "p2", TargetProcessorName: id, ParameterPath: "k_value", NewValue: 2}
-	err := ext.SubmitConfigPatch(ctx, patch2)
-	assert.Error(t, err)
-}
-
-func TestSubmitConfigPatchCooldown(t *testing.T) {
-	ext, id, _ := createExtension(t)
-	ctx := context.Background()
-	getConfig(ext).MaxPatchesPerMinute = 10
-	getConfig(ext).PatchCooldownSeconds = 5
-
-	require.NoError(t, ext.SubmitConfigPatch(ctx, interfaces.ConfigPatch{PatchID: "p1", TargetProcessorName: id, ParameterPath: "k_value", NewValue: 1}))
-	err := ext.SubmitConfigPatch(ctx, interfaces.ConfigPatch{PatchID: "p2", TargetProcessorName: id, ParameterPath: "k_value", NewValue: 2})
-	assert.Error(t, err)
-}
-
-func TestSafeModeBehavior(t *testing.T) {
-	ext, id, proc := createStartedExtension(t)
-	// enter safe mode
-	require.NoError(t, enterSafeMode(ext))
-	assert.True(t, isSafeMode(ext))
-	assert.Equal(t, 10, proc.params["k_value"])
-
-	ctx := context.Background()
-	err := ext.SubmitConfigPatch(ctx, interfaces.ConfigPatch{PatchID: "p1", TargetProcessorName: id, ParameterPath: "k_value", NewValue: 20})
-	assert.Error(t, err)
-
-	// exit safe mode
-	require.NoError(t, exitSafeMode(ext))
-	assert.False(t, isSafeMode(ext))
-	// policy re-applied
-	assert.Equal(t, 30, proc.params["k_value"])
-}
-
-func TestPicControlExtension(t *testing.T) {
-	ctx := context.Background()
-
-	// Create adaptive_topk processor
-	procFactory := adaptive_topk.NewFactory()
-	procCfg := procFactory.CreateDefaultConfig().(*adaptive_topk.Config)
-	procSettings := processor.Settings{
-		ID:                component.NewIDWithName(component.MustNewType("adaptive_topk"), ""),
-		TelemetrySettings: component.TelemetrySettings{Logger: zap.NewNop()},
-	}
-	sink := new(consumertest.MetricsSink)
-	proc, err := procFactory.CreateMetrics(ctx, procSettings, procCfg, sink)
-	require.NoError(t, err)
-	upProc, ok := proc.(interfaces.UpdateableProcessor)
-	require.True(t, ok)
-
-	patchID := component.NewID(component.MustNewType("processor"))
-
-	// Create pic_control extension without starting watchers
-	extCfg := &pic_control_ext.Config{MaxPatchesPerMinute: 10, PatchCooldownSeconds: 0, SafeModeConfigs: map[string]interface{}{}}
-	ext, err := pic_control_ext.NewExtension(extCfg, zap.NewNop())
-	require.NoError(t, err)
-
-	// Register processor with extension
-	ext.RegisterProcessor(patchID, upProc)
-
-	// Create host exposing the extension
-	host := &testHost{exts: map[component.ID]component.Component{component.NewIDWithName(component.MustNewType("pic_control"), ""): ext}}
-
-	// Create connector exporter and start it so it discovers the extension
-	connFactory := pic_connector.NewFactory()
-	connCfg := connFactory.CreateDefaultConfig()
-	connSettings := exporter.Settings{ID: component.NewIDWithName(component.MustNewType("pic_connector"), ""), TelemetrySettings: component.TelemetrySettings{Logger: zap.NewNop()}}
-	conn, err := connFactory.CreateMetrics(ctx, connSettings, connCfg)
-	require.NoError(t, err)
-	require.NoError(t, conn.Start(ctx, host))
-
-	// Generate a config patch using testutils
-	patch := interfaces.ConfigPatch{
-		PatchID:             "patch1",
-		TargetProcessorName: patchID,
-		ParameterPath:       "k_value",
-		NewValue:            20,
-		Source:              "pid_decider",
-	}
-	patchMetrics := testutils.GeneratePatchMetric(patch)
-
-	// Apply patch through the connector
-	require.NoError(t, conn.ConsumeMetrics(ctx, patchMetrics))
-
-	status, err := upProc.GetConfigStatus(ctx)
-	require.NoError(t, err)
-	assert.Equal(t, 20, status.Parameters["k_value"])
-
-	assert.NoError(t, conn.Shutdown(ctx))
-}
-
-func TestPicControlExtensionComprehensive(t *testing.T) {
-	ctx := context.Background()
-
-	ext, id, proc := createStartedExtension(t)
-
-	// verify initial policy load
-	require.Equal(t, 30, proc.params["k_value"])
-
-	// write updated policy to trigger hot reload
-	require.NoError(t, os.WriteFile(getConfig(ext).PolicyFilePath, []byte(updatedPolicy), 0o644))
-	require.Eventually(t, func() bool { return proc.params["k_value"] == 40 }, time.Second, 50*time.Millisecond)
-
-	// expired patch should be rejected
-	err := ext.SubmitConfigPatch(ctx, interfaces.ConfigPatch{
-		PatchID:             "expired",
-		TargetProcessorName: id,
-		ParameterPath:       "k_value",
-		NewValue:            50,
-		Timestamp:           time.Now().Add(-2 * time.Second).Unix(),
-		TTLSeconds:          1,
-	})
-	assert.Error(t, err)
-	assert.Equal(t, 40, proc.params["k_value"])
-	assert.Len(t, getPatchHistory(ext), 0)
-
-	// rate limit after first successful patch
-	cfg := getConfig(ext)
-	cfg.MaxPatchesPerMinute = 1
-	cfg.PatchCooldownSeconds = 0
-
-	require.NoError(t, ext.SubmitConfigPatch(ctx, interfaces.ConfigPatch{
-		PatchID:             "p1",
-		TargetProcessorName: id,
-		ParameterPath:       "k_value",
-		NewValue:            41,
-	}))
-	assert.Equal(t, 41, proc.params["k_value"])
-	assert.Len(t, getPatchHistory(ext), 1)
-
-	err = ext.SubmitConfigPatch(ctx, interfaces.ConfigPatch{
-		PatchID:             "p2",
-		TargetProcessorName: id,
-		ParameterPath:       "k_value",
-		NewValue:            42,
-	})
-	assert.Error(t, err)
-	assert.Equal(t, 41, proc.params["k_value"])
-	assert.Len(t, getPatchHistory(ext), 1)
-
-	// enter safe mode and ensure patch rejection
-	require.NoError(t, enterSafeMode(ext))
-	assert.True(t, isSafeMode(ext))
-	require.Equal(t, 10, proc.params["k_value"])
-
-	err = ext.SubmitConfigPatch(ctx, interfaces.ConfigPatch{
-		PatchID:             "p3",
-		TargetProcessorName: id,
-		ParameterPath:       "k_value",
-		NewValue:            50,
-	})
-	assert.Error(t, err)
-	assert.Equal(t, 10, proc.params["k_value"])
-	assert.Len(t, getPatchHistory(ext), 1)
-
-	// exit safe mode - policy should be reapplied
-	require.NoError(t, exitSafeMode(ext))
-	assert.False(t, isSafeMode(ext))
-	assert.Equal(t, 40, proc.params["k_value"])
-
-	// reset rate limits to allow a new patch
-	resetRateLimit(ext)
-	cfg.MaxPatchesPerMinute = 2
-
-	require.NoError(t, ext.SubmitConfigPatch(ctx, interfaces.ConfigPatch{
-		PatchID:             "p4",
-		TargetProcessorName: id,
-		ParameterPath:       "k_value",
-		NewValue:            45,
-	}))
-	assert.Equal(t, 45, proc.params["k_value"])
-	assert.Len(t, getPatchHistory(ext), 2)
-=======
 func (m *mockProcessor) OnConfigPatch(ctx context.Context, patch interfaces.ConfigPatch) error {
 	m.patches = append(m.patches, patch)
 	if m.status.Parameters == nil {
@@ -572,5 +128,4 @@
 	reflect.NewAt(safeField.Type(), unsafe.Pointer(safeField.UnsafeAddr())).Elem().SetBool(true)
 	err = picCtrl.SubmitConfigPatch(context.Background(), patch)
 	assert.Error(t, err)
->>>>>>> 1790efe7
 }