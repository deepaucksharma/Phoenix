--- conflicted
+++ resolved
@@ -352,8 +352,7 @@
 
 	assert.NoError(t, conn.Shutdown(ctx))
 }
-
-<<<<<<< HEAD
+< merge-all-prs
 // TestPicControlExtensionWithDefaultPolicy starts the extension using the default policy file
 func TestPicControlExtensionWithDefaultPolicy(t *testing.T) {
 	// Create temporary policy file from example policy
@@ -398,8 +397,7 @@
 	require.NoError(t, ext.Shutdown(context.Background()))
 }
 
-=======
->>>>>>> d580af0f
+> main
 func TestPicControlExtensionComprehensive(t *testing.T) {
 	t.Skip("Test temporarily disabled until API compatibility issues are fixed")
 	
