// Package e2e contains end-to-end tests for the SA-OMF collector.
package e2e

import (
	"context"
<<<<<<< HEAD
	"testing"
	"time"
=======
	"reflect"
	"testing"
	"unsafe"
>>>>>>> 9d74c996

	"github.com/stretchr/testify/assert"
	"github.com/stretchr/testify/require"
	"go.opentelemetry.io/collector/component"
<<<<<<< HEAD
	"go.opentelemetry.io/collector/component/componenttest"
	"go.opentelemetry.io/collector/config/configtelemetry"
	"go.opentelemetry.io/collector/consumer/consumertest"
	"go.opentelemetry.io/collector/pdata/pmetric"
	"go.uber.org/zap"
	"go.uber.org/zap/zaptest"

	"github.com/deepaucksharma/Phoenix/internal/extension/pic_control_ext"
	"github.com/deepaucksharma/Phoenix/internal/interfaces"
	"github.com/deepaucksharma/Phoenix/internal/processor/adaptive_pid"
	"github.com/deepaucksharma/Phoenix/pkg/metrics"
=======
	"go.opentelemetry.io/collector/exporter"
	"go.opentelemetry.io/collector/pdata/pmetric"
	"go.opentelemetry.io/collector/processor"
	"go.uber.org/zap/zaptest"

	"github.com/deepaucksharma/Phoenix/internal/connector/pic_connector"
	pic_control_ext "github.com/deepaucksharma/Phoenix/internal/extension/pic_control_ext"
	"github.com/deepaucksharma/Phoenix/internal/interfaces"
	"github.com/deepaucksharma/Phoenix/internal/processor/adaptive_pid"
	"github.com/deepaucksharma/Phoenix/test/testutils"
>>>>>>> 9d74c996
)

// TestControlLoop verifies the basic closed-loop operation of the SA-OMF system.
func TestControlLoop(t *testing.T) {
<<<<<<< HEAD
	// Create components
	logger := zaptest.NewLogger(t)
	ctx := context.Background()

	// Create mock components
	mockHost := componenttest.NewNopHost()
	mockMetricsSink := new(consumertest.MetricsSink)
	mockPICControl := newMockPICControl(t)

	// Create processors
	factory := adaptive_pid.NewFactory()
	cfg := factory.CreateDefaultConfig().(*adaptive_pid.Config)

	// Set up a controller targeting a specific KPI
	cfg.Controllers[0].KPIMetricName = "aemf_impact_adaptive_topk_resource_coverage_percent"
	cfg.Controllers[0].KPITargetValue = 0.9

	processor, err := factory.CreateMetricsProcessor(
		ctx,
		processor.CreateSettings{
			TelemetrySettings: component.TelemetrySettings{
				Logger:         logger,
				TracerProvider: nil,
				MeterProvider:  nil,
				MetricsLevel:   configtelemetry.LevelNone,
			},
			BuildInfo: component.BuildInfo{},
		},
		cfg,
		mockMetricsSink,
	)
	require.NoError(t, err)

	// Start processor
	err = processor.Start(ctx, mockHost)
	require.NoError(t, err)

	// Create test metrics with a coverage value that's below target
	metrics := createTestMetricsWithCoverage(0.7) // Well below target of 0.9

	// Process metrics
	err = processor.ConsumeMetrics(ctx, metrics)
	require.NoError(t, err)

	// Verify a ConfigPatch was generated and passed to pic_control
	require.NotEmpty(t, mockPICControl.patches, "No patches were generated")

	// Find a patch for k_value
	var kValuePatch *interfaces.ConfigPatch
	for i := range mockPICControl.patches {
		if mockPICControl.patches[i].ParameterPath == "k_value" {
			kValuePatch = &mockPICControl.patches[i]
			break
		}
	}

	require.NotNil(t, kValuePatch, "No patch for k_value was generated")

	// Verify the patch details
	assert.Equal(t, "adaptive_topk", kValuePatch.TargetProcessorName.String(), "Unexpected target processor")

	// Since coverage is too low, k_value should increase
	newValue, ok := kValuePatch.NewValue.(float64)
	require.True(t, ok, "New value should be a float64")
	assert.Greater(t, newValue, float64(30), "k_value should increase when coverage is below target")

	// Shutdown processor
	err = processor.Shutdown(ctx)
	require.NoError(t, err)
}

// mockPICControl is a mock implementation of the PicControl interface
type mockPICControl struct {
	t       *testing.T
	patches []interfaces.ConfigPatch
}

func newMockPICControl(t *testing.T) *mockPICControl {
	return &mockPICControl{
		t:       t,
		patches: []interfaces.ConfigPatch{},
	}
}

func (m *mockPICControl) SubmitConfigPatch(ctx context.Context, patch interfaces.ConfigPatch) error {
	m.patches = append(m.patches, patch)
	m.t.Logf("Received patch: %s -> %s = %v", patch.TargetProcessorName, patch.ParameterPath, patch.NewValue)
	return nil
}

// createTestMetricsWithCoverage creates test metrics with a specified coverage value
func createTestMetricsWithCoverage(coverage float64) pmetric.Metrics {
	md := pmetric.NewMetrics()

	// Add resource metrics
	rm := md.ResourceMetrics().AppendEmpty()

	// Add scope metrics
	sm := rm.ScopeMetrics().AppendEmpty()
	sm.Scope().SetName("adaptive_topk")

	// Add coverage metric
	coverageMetric := sm.Metrics().AppendEmpty()
	coverageMetric.SetName("aemf_impact_adaptive_topk_resource_coverage_percent")
	coverageMetric.SetEmptyGauge().DataPoints().AppendEmpty().SetDoubleValue(coverage)

=======
	logger := zaptest.NewLogger(t)
	ctx := context.Background()

	host := testutils.NewTestHost()

	// Create pic_control extension
	extCfg := &pic_control_ext.Config{MaxPatchesPerMinute: 10, PatchCooldownSeconds: 0, SafeModeConfigs: map[string]any{}}
	ext, err := pic_control_ext.NewExtension(extCfg, logger)
	require.NoError(t, err)
	host.AddExtension(component.NewID(component.MustNewType("pic_control")), ext)
	require.NoError(t, ext.Start(ctx, host))
	defer func() { _ = ext.Shutdown(ctx) }()

	// Create mock adaptive processor and register with extension
	targetID := component.NewID(component.MustNewType("adaptive_topk"))
	mockProc := newMockProcessor()
	registerProcessor(ext, targetID, mockProc)

	// Create pic_connector exporter and start it
	connFactory := pic_connector.NewFactory()
	connCfg := connFactory.CreateDefaultConfig()
	conn, err := connFactory.CreateMetricsExporter(ctx, exporter.CreateSettings{
		ID:                component.NewID(component.MustNewType("pic_connector")),
		TelemetrySettings: component.TelemetrySettings{Logger: logger},
	}, connCfg)
	require.NoError(t, err)
	require.NoError(t, conn.Start(ctx, host))
	defer func() { _ = conn.Shutdown(ctx) }()

	// Create adaptive_pid processor with the connector as next consumer
	pidFactory := adaptive_pid.NewFactory()
	pidCfg := pidFactory.CreateDefaultConfig().(*adaptive_pid.Config)
	pidCfg.Controllers[0].KPIMetricName = "aemf_impact_adaptive_topk_resource_coverage_percent"
	pidCfg.Controllers[0].KPITargetValue = 0.9

	pidProc, err := pidFactory.CreateMetricsProcessor(ctx, processor.CreateSettings{
		TelemetrySettings: component.TelemetrySettings{Logger: logger},
		ID:                component.NewID(component.MustNewType("pid_decider")),
	}, pidCfg, conn)
	require.NoError(t, err)
	require.NoError(t, pidProc.Start(ctx, host))
	defer func() { _ = pidProc.Shutdown(ctx) }()

	// Send metrics below the KPI target
	metrics := createTestMetricsWithCoverage(0.7)
	require.NoError(t, pidProc.ConsumeMetrics(ctx, metrics))

	// Verify a patch was applied through the extension
	status, err := mockProc.GetConfigStatus(ctx)
	require.NoError(t, err)
	val, ok := status.Parameters["k_value"].(float64)
	require.True(t, ok)
	assert.Greater(t, val, float64(30))
}

// registerProcessor adds a processor to the extension's internal map using reflection
func registerProcessor(ext *pic_control_ext.Extension, id component.ID, proc interfaces.UpdateableProcessor) {
	v := reflect.ValueOf(ext).Elem().FieldByName("processors")
	m := reflect.NewAt(v.Type(), unsafe.Pointer(v.UnsafeAddr())).Elem()
	m.SetMapIndex(reflect.ValueOf(id), reflect.ValueOf(proc))
}

// mockProcessor implements interfaces.UpdateableProcessor for testing
type mockProcessor struct {
	params map[string]any
}

func newMockProcessor() *mockProcessor {
	return &mockProcessor{params: make(map[string]any)}
}

func (m *mockProcessor) Start(context.Context, component.Host) error { return nil }
func (m *mockProcessor) Shutdown(context.Context) error              { return nil }

func (m *mockProcessor) OnConfigPatch(ctx context.Context, patch interfaces.ConfigPatch) error {
	m.params[patch.ParameterPath] = patch.NewValue
	return nil
}

func (m *mockProcessor) GetConfigStatus(ctx context.Context) (interfaces.ConfigStatus, error) {
	return interfaces.ConfigStatus{Parameters: m.params, Enabled: true}, nil
}

// createTestMetricsWithCoverage creates a metric with the specified coverage value
func createTestMetricsWithCoverage(coverage float64) pmetric.Metrics {
	md := pmetric.NewMetrics()
	rm := md.ResourceMetrics().AppendEmpty()
	sm := rm.ScopeMetrics().AppendEmpty()
	sm.Scope().SetName("adaptive_topk")
	m := sm.Metrics().AppendEmpty()
	m.SetName("aemf_impact_adaptive_topk_resource_coverage_percent")
	m.SetEmptyGauge().DataPoints().AppendEmpty().SetDoubleValue(coverage)
>>>>>>> 9d74c996
	return md
}<|MERGE_RESOLUTION|>--- conflicted
+++ resolved
@@ -3,31 +3,13 @@
 
 import (
 	"context"
-<<<<<<< HEAD
-	"testing"
-	"time"
-=======
 	"reflect"
 	"testing"
 	"unsafe"
->>>>>>> 9d74c996
 
 	"github.com/stretchr/testify/assert"
 	"github.com/stretchr/testify/require"
 	"go.opentelemetry.io/collector/component"
-<<<<<<< HEAD
-	"go.opentelemetry.io/collector/component/componenttest"
-	"go.opentelemetry.io/collector/config/configtelemetry"
-	"go.opentelemetry.io/collector/consumer/consumertest"
-	"go.opentelemetry.io/collector/pdata/pmetric"
-	"go.uber.org/zap"
-	"go.uber.org/zap/zaptest"
-
-	"github.com/deepaucksharma/Phoenix/internal/extension/pic_control_ext"
-	"github.com/deepaucksharma/Phoenix/internal/interfaces"
-	"github.com/deepaucksharma/Phoenix/internal/processor/adaptive_pid"
-	"github.com/deepaucksharma/Phoenix/pkg/metrics"
-=======
 	"go.opentelemetry.io/collector/exporter"
 	"go.opentelemetry.io/collector/pdata/pmetric"
 	"go.opentelemetry.io/collector/processor"
@@ -38,119 +20,10 @@
 	"github.com/deepaucksharma/Phoenix/internal/interfaces"
 	"github.com/deepaucksharma/Phoenix/internal/processor/adaptive_pid"
 	"github.com/deepaucksharma/Phoenix/test/testutils"
->>>>>>> 9d74c996
 )
 
 // TestControlLoop verifies the basic closed-loop operation of the SA-OMF system.
 func TestControlLoop(t *testing.T) {
-<<<<<<< HEAD
-	// Create components
-	logger := zaptest.NewLogger(t)
-	ctx := context.Background()
-
-	// Create mock components
-	mockHost := componenttest.NewNopHost()
-	mockMetricsSink := new(consumertest.MetricsSink)
-	mockPICControl := newMockPICControl(t)
-
-	// Create processors
-	factory := adaptive_pid.NewFactory()
-	cfg := factory.CreateDefaultConfig().(*adaptive_pid.Config)
-
-	// Set up a controller targeting a specific KPI
-	cfg.Controllers[0].KPIMetricName = "aemf_impact_adaptive_topk_resource_coverage_percent"
-	cfg.Controllers[0].KPITargetValue = 0.9
-
-	processor, err := factory.CreateMetricsProcessor(
-		ctx,
-		processor.CreateSettings{
-			TelemetrySettings: component.TelemetrySettings{
-				Logger:         logger,
-				TracerProvider: nil,
-				MeterProvider:  nil,
-				MetricsLevel:   configtelemetry.LevelNone,
-			},
-			BuildInfo: component.BuildInfo{},
-		},
-		cfg,
-		mockMetricsSink,
-	)
-	require.NoError(t, err)
-
-	// Start processor
-	err = processor.Start(ctx, mockHost)
-	require.NoError(t, err)
-
-	// Create test metrics with a coverage value that's below target
-	metrics := createTestMetricsWithCoverage(0.7) // Well below target of 0.9
-
-	// Process metrics
-	err = processor.ConsumeMetrics(ctx, metrics)
-	require.NoError(t, err)
-
-	// Verify a ConfigPatch was generated and passed to pic_control
-	require.NotEmpty(t, mockPICControl.patches, "No patches were generated")
-
-	// Find a patch for k_value
-	var kValuePatch *interfaces.ConfigPatch
-	for i := range mockPICControl.patches {
-		if mockPICControl.patches[i].ParameterPath == "k_value" {
-			kValuePatch = &mockPICControl.patches[i]
-			break
-		}
-	}
-
-	require.NotNil(t, kValuePatch, "No patch for k_value was generated")
-
-	// Verify the patch details
-	assert.Equal(t, "adaptive_topk", kValuePatch.TargetProcessorName.String(), "Unexpected target processor")
-
-	// Since coverage is too low, k_value should increase
-	newValue, ok := kValuePatch.NewValue.(float64)
-	require.True(t, ok, "New value should be a float64")
-	assert.Greater(t, newValue, float64(30), "k_value should increase when coverage is below target")
-
-	// Shutdown processor
-	err = processor.Shutdown(ctx)
-	require.NoError(t, err)
-}
-
-// mockPICControl is a mock implementation of the PicControl interface
-type mockPICControl struct {
-	t       *testing.T
-	patches []interfaces.ConfigPatch
-}
-
-func newMockPICControl(t *testing.T) *mockPICControl {
-	return &mockPICControl{
-		t:       t,
-		patches: []interfaces.ConfigPatch{},
-	}
-}
-
-func (m *mockPICControl) SubmitConfigPatch(ctx context.Context, patch interfaces.ConfigPatch) error {
-	m.patches = append(m.patches, patch)
-	m.t.Logf("Received patch: %s -> %s = %v", patch.TargetProcessorName, patch.ParameterPath, patch.NewValue)
-	return nil
-}
-
-// createTestMetricsWithCoverage creates test metrics with a specified coverage value
-func createTestMetricsWithCoverage(coverage float64) pmetric.Metrics {
-	md := pmetric.NewMetrics()
-
-	// Add resource metrics
-	rm := md.ResourceMetrics().AppendEmpty()
-
-	// Add scope metrics
-	sm := rm.ScopeMetrics().AppendEmpty()
-	sm.Scope().SetName("adaptive_topk")
-
-	// Add coverage metric
-	coverageMetric := sm.Metrics().AppendEmpty()
-	coverageMetric.SetName("aemf_impact_adaptive_topk_resource_coverage_percent")
-	coverageMetric.SetEmptyGauge().DataPoints().AppendEmpty().SetDoubleValue(coverage)
-
-=======
 	logger := zaptest.NewLogger(t)
 	ctx := context.Background()
 
@@ -243,6 +116,5 @@
 	m := sm.Metrics().AppendEmpty()
 	m.SetName("aemf_impact_adaptive_topk_resource_coverage_percent")
 	m.SetEmptyGauge().DataPoints().AppendEmpty().SetDoubleValue(coverage)
->>>>>>> 9d74c996
 	return md
 }