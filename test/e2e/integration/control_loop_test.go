// Package e2e contains end-to-end tests for the SA-OMF collector.
package e2e

import (
	"context"
	"testing"
	"time"

	"github.com/stretchr/testify/assert"
	"github.com/stretchr/testify/require"
	"go.opentelemetry.io/collector/component"
	"go.opentelemetry.io/collector/component/componenttest"
	"go.opentelemetry.io/collector/config/configtelemetry"
	"go.opentelemetry.io/collector/consumer/consumertest"
	"go.opentelemetry.io/collector/pdata/pmetric"
	"go.uber.org/zap"
	"go.uber.org/zap/zaptest"

	"github.com/deepaucksharma/Phoenix/internal/extension/pic_control_ext"
	"github.com/deepaucksharma/Phoenix/internal/interfaces"
	"github.com/deepaucksharma/Phoenix/internal/processor/adaptive_pid"
	"github.com/deepaucksharma/Phoenix/pkg/metrics"
)

// TestControlLoop verifies the basic closed-loop operation of the SA-OMF system.
func TestControlLoop(t *testing.T) {
<<<<<<< HEAD
	t.Skip("Test temporarily disabled until API compatibility issues are fixed")

	// Original test implementation has been temporarily removed
	assert.True(t, true, "Test skipped")
=======
	// Create components
	logger := zaptest.NewLogger(t)
	ctx := context.Background()

	// Create mock components
	mockHost := componenttest.NewNopHost()
	mockMetricsSink := new(consumertest.MetricsSink)
	mockPICControl := newMockPICControl(t)

	// Create processors
	factory := adaptive_pid.NewFactory()
	cfg := factory.CreateDefaultConfig().(*adaptive_pid.Config)

	// Set up a controller targeting a specific KPI
	cfg.Controllers[0].KPIMetricName = "aemf_impact_adaptive_topk_resource_coverage_percent"
	cfg.Controllers[0].KPITargetValue = 0.9

	processor, err := factory.CreateMetricsProcessor(
		ctx,
		processor.CreateSettings{
			TelemetrySettings: component.TelemetrySettings{
				Logger:         logger,
				TracerProvider: nil,
				MeterProvider:  nil,
				MetricsLevel:   configtelemetry.LevelNone,
			},
			BuildInfo: component.BuildInfo{},
		},
		cfg,
		mockMetricsSink,
	)
	require.NoError(t, err)

	// Start processor
	err = processor.Start(ctx, mockHost)
	require.NoError(t, err)

	// Create test metrics with a coverage value that's below target
	metrics := createTestMetricsWithCoverage(0.7) // Well below target of 0.9

	// Process metrics
	err = processor.ConsumeMetrics(ctx, metrics)
	require.NoError(t, err)

	// Verify a ConfigPatch was generated and passed to pic_control
	require.NotEmpty(t, mockPICControl.patches, "No patches were generated")

	// Find a patch for k_value
	var kValuePatch *interfaces.ConfigPatch
	for i := range mockPICControl.patches {
		if mockPICControl.patches[i].ParameterPath == "k_value" {
			kValuePatch = &mockPICControl.patches[i]
			break
		}
	}

	require.NotNil(t, kValuePatch, "No patch for k_value was generated")

	// Verify the patch details
	assert.Equal(t, "adaptive_topk", kValuePatch.TargetProcessorName.String(), "Unexpected target processor")

	// Since coverage is too low, k_value should increase
	newValue, ok := kValuePatch.NewValue.(float64)
	require.True(t, ok, "New value should be a float64")
	assert.Greater(t, newValue, float64(30), "k_value should increase when coverage is below target")

	// Shutdown processor
	err = processor.Shutdown(ctx)
	require.NoError(t, err)
}

// mockPICControl is a mock implementation of the PicControl interface
type mockPICControl struct {
	t       *testing.T
	patches []interfaces.ConfigPatch
}

func newMockPICControl(t *testing.T) *mockPICControl {
	return &mockPICControl{
		t:       t,
		patches: []interfaces.ConfigPatch{},
	}
}

func (m *mockPICControl) SubmitConfigPatch(ctx context.Context, patch interfaces.ConfigPatch) error {
	m.patches = append(m.patches, patch)
	m.t.Logf("Received patch: %s -> %s = %v", patch.TargetProcessorName, patch.ParameterPath, patch.NewValue)
	return nil
}

// createTestMetricsWithCoverage creates test metrics with a specified coverage value
func createTestMetricsWithCoverage(coverage float64) pmetric.Metrics {
	md := pmetric.NewMetrics()

	// Add resource metrics
	rm := md.ResourceMetrics().AppendEmpty()

	// Add scope metrics
	sm := rm.ScopeMetrics().AppendEmpty()
	sm.Scope().SetName("adaptive_topk")

	// Add coverage metric
	coverageMetric := sm.Metrics().AppendEmpty()
	coverageMetric.SetName("aemf_impact_adaptive_topk_resource_coverage_percent")
	coverageMetric.SetEmptyGauge().DataPoints().AppendEmpty().SetDoubleValue(coverage)

	return md
>>>>>>> 6559ec98
}<|MERGE_RESOLUTION|>--- conflicted
+++ resolved
@@ -24,12 +24,6 @@
 
 // TestControlLoop verifies the basic closed-loop operation of the SA-OMF system.
 func TestControlLoop(t *testing.T) {
-<<<<<<< HEAD
-	t.Skip("Test temporarily disabled until API compatibility issues are fixed")
-
-	// Original test implementation has been temporarily removed
-	assert.True(t, true, "Test skipped")
-=======
 	// Create components
 	logger := zaptest.NewLogger(t)
 	ctx := context.Background()
@@ -137,5 +131,4 @@
 	coverageMetric.SetEmptyGauge().DataPoints().AppendEmpty().SetDoubleValue(coverage)
 
 	return md
->>>>>>> 6559ec98
 }