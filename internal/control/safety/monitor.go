// Package safety provides mechanisms for monitoring system resources and
// activating safety measures when thresholds are exceeded.
package safety

import (
	"context"
	"sync"
	"time"

	"go.opentelemetry.io/collector/component"
)

// Monitor monitors system resources and activates/deactivates safe mode
type Monitor struct {
	config      *Config
	telemetry   component.TelemetrySettings
	inSafeMode  bool
	lock        sync.RWMutex
	stopCh      chan struct{}
	metricsProvider MetricsProvider

	// Threshold values
	cpuThreshold int
	memThreshold int
	
	// Threshold override
	overrideActive bool
	overrideExpiry time.Time
	
	// Safe mode cooldown
	safeModeEnd time.Time
}

<<<<<<< HEAD
const (
	// SafetyLevelNormal indicates normal operation
	SafetyLevelNormal SafetyLevel = iota

	// SafetyLevelWarning indicates approaching resource limits
	SafetyLevelWarning

	// SafetyLevelCritical indicates critical resource constraints
	SafetyLevelCritical

	// SafetyLevelEmergency indicates severe resource exhaustion requiring immediate action
	SafetyLevelEmergency
)

// MonitorConfig contains configuration for the safety monitor
type MonitorConfig struct {
	// CPU thresholds in millicores (1000 = 1 core)
	CPUWarningThresholdMCores   int `mapstructure:"cpu_warning_threshold_mcores"`
	CPUCriticalThresholdMCores  int `mapstructure:"cpu_critical_threshold_mcores"`
	CPUEmergencyThresholdMCores int `mapstructure:"cpu_emergency_threshold_mcores"`

	// Memory thresholds in MiB
	MemoryWarningThresholdMiB   int `mapstructure:"memory_warning_threshold_mib"`
	MemoryCriticalThresholdMiB  int `mapstructure:"memory_critical_threshold_mib"`
	MemoryEmergencyThresholdMiB int `mapstructure:"memory_emergency_threshold_mib"`

	// Monitoring interval
	MonitoringIntervalSeconds int `mapstructure:"monitoring_interval_seconds"`

	// Recovery configuration
	RecoveryThresholdMultiplier float64 `mapstructure:"recovery_threshold_multiplier"`
	RecoveryTimeSeconds         int     `mapstructure:"recovery_time_seconds"`
}

// GetDefaultConfig returns the default configuration for the safety monitor
func GetDefaultConfig() *MonitorConfig {
	return &MonitorConfig{
		CPUWarningThresholdMCores:   800, // 80% of 1 core
		CPUCriticalThresholdMCores:  950, // 95% of 1 core
		CPUEmergencyThresholdMCores: 980, // 98% of 1 core

		MemoryWarningThresholdMiB:   256, // 256 MiB
		MemoryCriticalThresholdMiB:  384, // 384 MiB
		MemoryEmergencyThresholdMiB: 448, // 448 MiB

		MonitoringIntervalSeconds: 5, // Check every 5 seconds

		RecoveryThresholdMultiplier: 0.8, // Recover when below 80% of threshold
		RecoveryTimeSeconds:         30,  // Must be below threshold for 30 seconds
	}
}

// SafetyMonitor tracks system resources and provides safety level information
type SafetyMonitor struct {
	config         *MonitorConfig
	logger         *zap.Logger
	currentLevel   SafetyLevel
	lock           sync.RWMutex
	stopCh         chan struct{}
	levelChangedCh chan SafetyLevel

	// Recovery tracking
	recoveryStartTime time.Time

	// Current usage metrics
	currentCPUMCores int
	currentMemoryMiB int
}

// NewSafetyMonitor creates a new safety monitor with the given configuration
func NewSafetyMonitor(config *MonitorConfig, logger *zap.Logger) *SafetyMonitor {
	if config == nil {
		config = GetDefaultConfig()
	}

	return &SafetyMonitor{
		config:         config,
		logger:         logger,
		currentLevel:   SafetyLevelNormal,
		stopCh:         make(chan struct{}),
		levelChangedCh: make(chan SafetyLevel, 10),
=======
// NewMonitor creates a new safety monitor
func NewMonitor(config *Config, telemetry component.TelemetrySettings) *Monitor {
	monitor := &Monitor{
		config:      config,
		telemetry:   telemetry,
		inSafeMode:  false,
		stopCh:      make(chan struct{}),
		metricsProvider: &DefaultMetricsProvider{},
		cpuThreshold: config.CPUUsageThresholdMCores,
		memThreshold: config.MemoryThresholdMiB,
	}
	
	return monitor
}

// Start starts the safety monitor
func (m *Monitor) Start(ctx context.Context, host component.Host) error {
	// Start a goroutine to check metrics periodically
	go m.checkMetrics(ctx)
	return nil
}

// Shutdown stops the safety monitor
func (m *Monitor) Shutdown(ctx context.Context) error {
	close(m.stopCh)
	return nil
}

// SetMetricsProvider sets the metrics provider for testing
func (m *Monitor) SetMetricsProvider(provider MetricsProvider) {
	m.lock.Lock()
	defer m.lock.Unlock()
	m.metricsProvider = provider
}

// IsInSafeMode returns whether the system is in safe mode
func (m *Monitor) IsInSafeMode() bool {
	m.lock.RLock()
	defer m.lock.RUnlock()
	return m.inSafeMode
}

// TemporarilyOverrideThresholds temporarily increases safety thresholds
func (m *Monitor) TemporarilyOverrideThresholds(seconds int) {
	m.lock.Lock()
	defer m.lock.Unlock()
	
	// Increase thresholds by the configured multiplier
	m.cpuThreshold = int(float64(m.config.CPUUsageThresholdMCores) * m.config.OverrideMultiplier)
	m.memThreshold = int(float64(m.config.MemoryThresholdMiB) * m.config.OverrideMultiplier)
	
	// Set expiry time
	expirySeconds := seconds
	if expirySeconds <= 0 {
		expirySeconds = m.config.OverrideExpirySeconds
>>>>>>> d3a5fcc4
	}
	m.overrideExpiry = time.Now().Add(time.Duration(expirySeconds) * time.Second)
	m.overrideActive = true
}

// GetCurrentCPUThreshold returns the current CPU threshold
func (m *Monitor) GetCurrentCPUThreshold() int {
	m.lock.RLock()
	defer m.lock.RUnlock()
	return m.cpuThreshold
}

// GetCurrentMemThreshold returns the current memory threshold
func (m *Monitor) GetCurrentMemThreshold() int {
	m.lock.RLock()
	defer m.lock.RUnlock()
	return m.memThreshold
}

// checkMetrics periodically checks system metrics
func (m *Monitor) checkMetrics(ctx context.Context) {
	interval := time.Duration(m.config.MetricsCheckIntervalMs) * time.Millisecond
	ticker := time.NewTicker(interval)
	defer ticker.Stop()
<<<<<<< HEAD

	sm.logger.Info("Safety monitor started",
		zap.Int("interval_seconds", sm.config.MonitoringIntervalSeconds))

=======
	
>>>>>>> d3a5fcc4
	for {
		select {
		case <-ticker.C:
			m.checkAndUpdateState()
		case <-ctx.Done():
			return
		case <-m.stopCh:
			return
		}
	}
}

<<<<<<< HEAD
// Stop stops the safety monitor
func (sm *SafetyMonitor) Stop() {
	close(sm.stopCh)
}

// GetCurrentLevel returns the current safety level
func (sm *SafetyMonitor) GetCurrentLevel() SafetyLevel {
	sm.lock.RLock()
	defer sm.lock.RUnlock()
	return sm.currentLevel
}

// GetCurrentUsage returns the current CPU and memory usage
func (sm *SafetyMonitor) GetCurrentUsage() (cpuMCores int, memoryMiB int) {
	sm.lock.RLock()
	defer sm.lock.RUnlock()
	return sm.currentCPUMCores, sm.currentMemoryMiB
}

// Subscribe returns a channel that receives notifications when the safety level changes
func (sm *SafetyMonitor) Subscribe() <-chan SafetyLevel {
	return sm.levelChangedCh
}

// checkResources checks current resource usage and updates safety level if needed
func (sm *SafetyMonitor) checkResources() {
	// Get current memory usage
	var memStats runtime.MemStats
	runtime.ReadMemStats(&memStats)

	// Convert to MiB
	currentMemoryMiB := int(memStats.Alloc / (1024 * 1024))

	// CPU usage is harder to estimate accurately in Go
	// For a real implementation, we'd use platform-specific methods or cgroups
	// For now, this is a placeholder - in a real system we'd measure CPU usage
	// over the interval
	currentCPUMCores := 500 // Placeholder 50% of one core

	sm.lock.Lock()

	// Update current metrics
	sm.currentCPUMCores = currentCPUMCores
	sm.currentMemoryMiB = currentMemoryMiB

	// Determine safety level based on CPU and memory
	var newLevel SafetyLevel

	// Check CPU
	if currentCPUMCores >= sm.config.CPUEmergencyThresholdMCores {
		newLevel = SafetyLevelEmergency
	} else if currentCPUMCores >= sm.config.CPUCriticalThresholdMCores {
		newLevel = SafetyLevelCritical
	} else if currentCPUMCores >= sm.config.CPUWarningThresholdMCores {
		newLevel = SafetyLevelWarning
	} else {
		newLevel = SafetyLevelNormal
	}

	// Check memory (take the higher safety level)
	if currentMemoryMiB >= sm.config.MemoryEmergencyThresholdMiB {
		if newLevel < SafetyLevelEmergency {
			newLevel = SafetyLevelEmergency
		}
	} else if currentMemoryMiB >= sm.config.MemoryCriticalThresholdMiB {
		if newLevel < SafetyLevelCritical {
			newLevel = SafetyLevelCritical
		}
	} else if currentMemoryMiB >= sm.config.MemoryWarningThresholdMiB {
		if newLevel < SafetyLevelWarning {
			newLevel = SafetyLevelWarning
		}
	}

	// Check for recovery conditions
	if sm.currentLevel > SafetyLevelNormal && newLevel < sm.currentLevel {
		recoveryThresholdCPU := int(float64(sm.config.CPUWarningThresholdMCores) *
			sm.config.RecoveryThresholdMultiplier)
		recoveryThresholdMem := int(float64(sm.config.MemoryWarningThresholdMiB) *
			sm.config.RecoveryThresholdMultiplier)

		// Check if we're below recovery thresholds
		if currentCPUMCores < recoveryThresholdCPU &&
			currentMemoryMiB < recoveryThresholdMem {

			// If we just started recovery, record the time
			if sm.recoveryStartTime.IsZero() {
				sm.recoveryStartTime = time.Now()
			} else if time.Since(sm.recoveryStartTime) >=
				time.Duration(sm.config.RecoveryTimeSeconds)*time.Second {
				// We've been below threshold for the required recovery time
				sm.logger.Info("Resource usage recovered, returning to normal mode",
					zap.Int("previous_level", int(sm.currentLevel)),
					zap.Int("new_level", int(newLevel)),
					zap.Int("cpu_mcores", currentCPUMCores),
					zap.Int("memory_mib", currentMemoryMiB))

				sm.currentLevel = newLevel

				// Reset recovery start time
				sm.recoveryStartTime = time.Time{}

				// Notify subscribers
				select {
				case sm.levelChangedCh <- newLevel:
					// Notification sent
				default:
					// Channel buffer is full, log and continue
					sm.logger.Warn("Couldn't notify subscribers of safety level change, channel full")
				}
			}
		} else {
			// We went back above threshold during recovery, reset timer
			sm.recoveryStartTime = time.Time{}
		}
	} else if newLevel > sm.currentLevel {
		// Immediate escalation
		sm.logger.Warn("Resource usage exceeded threshold, increasing safety level",
			zap.Int("previous_level", int(sm.currentLevel)),
			zap.Int("new_level", int(newLevel)),
			zap.Int("cpu_mcores", currentCPUMCores),
			zap.Int("memory_mib", currentMemoryMiB))

		sm.currentLevel = newLevel

		// Reset recovery start time on escalation
		sm.recoveryStartTime = time.Time{}

		// Notify subscribers
		select {
		case sm.levelChangedCh <- newLevel:
			// Notification sent
		default:
			// Channel buffer is full, log and continue
			sm.logger.Warn("Couldn't notify subscribers of safety level change, channel full")
		}
	}

	sm.lock.Unlock()
}

// IsInSafeMode returns true if the monitor is in any non-normal safety level
func (sm *SafetyMonitor) IsInSafeMode() bool {
	sm.lock.RLock()
	defer sm.lock.RUnlock()
	return sm.currentLevel > SafetyLevelNormal
}

// ForceLevel forces the safety monitor to a specific level (for testing or manual intervention)
func (sm *SafetyMonitor) ForceLevel(level SafetyLevel) {
	sm.lock.Lock()
	defer sm.lock.Unlock()

	if level != sm.currentLevel {
		sm.logger.Info("Forcing safety level",
			zap.Int("previous_level", int(sm.currentLevel)),
			zap.Int("new_level", int(level)))

		sm.currentLevel = level

		// Reset recovery start time
		sm.recoveryStartTime = time.Time{}

		// Notify subscribers
		select {
		case sm.levelChangedCh <- level:
			// Notification sent
		default:
			// Channel buffer is full, log and continue
			sm.logger.Warn("Couldn't notify subscribers of safety level change, channel full")
		}
=======
// checkAndUpdateState checks metrics and updates system state
func (m *Monitor) checkAndUpdateState() {
	m.lock.Lock()
	defer m.lock.Unlock()
	
	// Check if threshold override has expired
	if m.overrideActive && time.Now().After(m.overrideExpiry) {
		// Reset to normal thresholds
		m.cpuThreshold = m.config.CPUUsageThresholdMCores
		m.memThreshold = m.config.MemoryThresholdMiB
		m.overrideActive = false
	}
	
	// Check if safe mode cooldown has ended
	if m.inSafeMode && !m.safeModeEnd.IsZero() && time.Now().After(m.safeModeEnd) {
		m.inSafeMode = false
		m.safeModeEnd = time.Time{}
	}
	
	// Get current metrics
	cpuUsage := m.metricsProvider.GetCPUUsage()
	memUsage := m.metricsProvider.GetMemoryUsage()
	
	// Check if thresholds are exceeded
	if cpuUsage > m.cpuThreshold || memUsage > m.memThreshold {
		// Enter safe mode
		m.inSafeMode = true
		m.safeModeEnd = time.Time{} // Clear end time while thresholds are still exceeded
	} else if m.inSafeMode && m.safeModeEnd.IsZero() {
		// Start cooldown period
		m.safeModeEnd = time.Now().Add(time.Duration(m.config.SafeModeCooldownSeconds) * time.Second)
>>>>>>> d3a5fcc4
	}
}<|MERGE_RESOLUTION|>--- conflicted
+++ resolved
@@ -31,89 +31,6 @@
 	safeModeEnd time.Time
 }
 
-<<<<<<< HEAD
-const (
-	// SafetyLevelNormal indicates normal operation
-	SafetyLevelNormal SafetyLevel = iota
-
-	// SafetyLevelWarning indicates approaching resource limits
-	SafetyLevelWarning
-
-	// SafetyLevelCritical indicates critical resource constraints
-	SafetyLevelCritical
-
-	// SafetyLevelEmergency indicates severe resource exhaustion requiring immediate action
-	SafetyLevelEmergency
-)
-
-// MonitorConfig contains configuration for the safety monitor
-type MonitorConfig struct {
-	// CPU thresholds in millicores (1000 = 1 core)
-	CPUWarningThresholdMCores   int `mapstructure:"cpu_warning_threshold_mcores"`
-	CPUCriticalThresholdMCores  int `mapstructure:"cpu_critical_threshold_mcores"`
-	CPUEmergencyThresholdMCores int `mapstructure:"cpu_emergency_threshold_mcores"`
-
-	// Memory thresholds in MiB
-	MemoryWarningThresholdMiB   int `mapstructure:"memory_warning_threshold_mib"`
-	MemoryCriticalThresholdMiB  int `mapstructure:"memory_critical_threshold_mib"`
-	MemoryEmergencyThresholdMiB int `mapstructure:"memory_emergency_threshold_mib"`
-
-	// Monitoring interval
-	MonitoringIntervalSeconds int `mapstructure:"monitoring_interval_seconds"`
-
-	// Recovery configuration
-	RecoveryThresholdMultiplier float64 `mapstructure:"recovery_threshold_multiplier"`
-	RecoveryTimeSeconds         int     `mapstructure:"recovery_time_seconds"`
-}
-
-// GetDefaultConfig returns the default configuration for the safety monitor
-func GetDefaultConfig() *MonitorConfig {
-	return &MonitorConfig{
-		CPUWarningThresholdMCores:   800, // 80% of 1 core
-		CPUCriticalThresholdMCores:  950, // 95% of 1 core
-		CPUEmergencyThresholdMCores: 980, // 98% of 1 core
-
-		MemoryWarningThresholdMiB:   256, // 256 MiB
-		MemoryCriticalThresholdMiB:  384, // 384 MiB
-		MemoryEmergencyThresholdMiB: 448, // 448 MiB
-
-		MonitoringIntervalSeconds: 5, // Check every 5 seconds
-
-		RecoveryThresholdMultiplier: 0.8, // Recover when below 80% of threshold
-		RecoveryTimeSeconds:         30,  // Must be below threshold for 30 seconds
-	}
-}
-
-// SafetyMonitor tracks system resources and provides safety level information
-type SafetyMonitor struct {
-	config         *MonitorConfig
-	logger         *zap.Logger
-	currentLevel   SafetyLevel
-	lock           sync.RWMutex
-	stopCh         chan struct{}
-	levelChangedCh chan SafetyLevel
-
-	// Recovery tracking
-	recoveryStartTime time.Time
-
-	// Current usage metrics
-	currentCPUMCores int
-	currentMemoryMiB int
-}
-
-// NewSafetyMonitor creates a new safety monitor with the given configuration
-func NewSafetyMonitor(config *MonitorConfig, logger *zap.Logger) *SafetyMonitor {
-	if config == nil {
-		config = GetDefaultConfig()
-	}
-
-	return &SafetyMonitor{
-		config:         config,
-		logger:         logger,
-		currentLevel:   SafetyLevelNormal,
-		stopCh:         make(chan struct{}),
-		levelChangedCh: make(chan SafetyLevel, 10),
-=======
 // NewMonitor creates a new safety monitor
 func NewMonitor(config *Config, telemetry component.TelemetrySettings) *Monitor {
 	monitor := &Monitor{
@@ -169,7 +86,6 @@
 	expirySeconds := seconds
 	if expirySeconds <= 0 {
 		expirySeconds = m.config.OverrideExpirySeconds
->>>>>>> d3a5fcc4
 	}
 	m.overrideExpiry = time.Now().Add(time.Duration(expirySeconds) * time.Second)
 	m.overrideActive = true
@@ -194,14 +110,7 @@
 	interval := time.Duration(m.config.MetricsCheckIntervalMs) * time.Millisecond
 	ticker := time.NewTicker(interval)
 	defer ticker.Stop()
-<<<<<<< HEAD
-
-	sm.logger.Info("Safety monitor started",
-		zap.Int("interval_seconds", sm.config.MonitoringIntervalSeconds))
-
-=======
 	
->>>>>>> d3a5fcc4
 	for {
 		select {
 		case <-ticker.C:
@@ -214,179 +123,6 @@
 	}
 }
 
-<<<<<<< HEAD
-// Stop stops the safety monitor
-func (sm *SafetyMonitor) Stop() {
-	close(sm.stopCh)
-}
-
-// GetCurrentLevel returns the current safety level
-func (sm *SafetyMonitor) GetCurrentLevel() SafetyLevel {
-	sm.lock.RLock()
-	defer sm.lock.RUnlock()
-	return sm.currentLevel
-}
-
-// GetCurrentUsage returns the current CPU and memory usage
-func (sm *SafetyMonitor) GetCurrentUsage() (cpuMCores int, memoryMiB int) {
-	sm.lock.RLock()
-	defer sm.lock.RUnlock()
-	return sm.currentCPUMCores, sm.currentMemoryMiB
-}
-
-// Subscribe returns a channel that receives notifications when the safety level changes
-func (sm *SafetyMonitor) Subscribe() <-chan SafetyLevel {
-	return sm.levelChangedCh
-}
-
-// checkResources checks current resource usage and updates safety level if needed
-func (sm *SafetyMonitor) checkResources() {
-	// Get current memory usage
-	var memStats runtime.MemStats
-	runtime.ReadMemStats(&memStats)
-
-	// Convert to MiB
-	currentMemoryMiB := int(memStats.Alloc / (1024 * 1024))
-
-	// CPU usage is harder to estimate accurately in Go
-	// For a real implementation, we'd use platform-specific methods or cgroups
-	// For now, this is a placeholder - in a real system we'd measure CPU usage
-	// over the interval
-	currentCPUMCores := 500 // Placeholder 50% of one core
-
-	sm.lock.Lock()
-
-	// Update current metrics
-	sm.currentCPUMCores = currentCPUMCores
-	sm.currentMemoryMiB = currentMemoryMiB
-
-	// Determine safety level based on CPU and memory
-	var newLevel SafetyLevel
-
-	// Check CPU
-	if currentCPUMCores >= sm.config.CPUEmergencyThresholdMCores {
-		newLevel = SafetyLevelEmergency
-	} else if currentCPUMCores >= sm.config.CPUCriticalThresholdMCores {
-		newLevel = SafetyLevelCritical
-	} else if currentCPUMCores >= sm.config.CPUWarningThresholdMCores {
-		newLevel = SafetyLevelWarning
-	} else {
-		newLevel = SafetyLevelNormal
-	}
-
-	// Check memory (take the higher safety level)
-	if currentMemoryMiB >= sm.config.MemoryEmergencyThresholdMiB {
-		if newLevel < SafetyLevelEmergency {
-			newLevel = SafetyLevelEmergency
-		}
-	} else if currentMemoryMiB >= sm.config.MemoryCriticalThresholdMiB {
-		if newLevel < SafetyLevelCritical {
-			newLevel = SafetyLevelCritical
-		}
-	} else if currentMemoryMiB >= sm.config.MemoryWarningThresholdMiB {
-		if newLevel < SafetyLevelWarning {
-			newLevel = SafetyLevelWarning
-		}
-	}
-
-	// Check for recovery conditions
-	if sm.currentLevel > SafetyLevelNormal && newLevel < sm.currentLevel {
-		recoveryThresholdCPU := int(float64(sm.config.CPUWarningThresholdMCores) *
-			sm.config.RecoveryThresholdMultiplier)
-		recoveryThresholdMem := int(float64(sm.config.MemoryWarningThresholdMiB) *
-			sm.config.RecoveryThresholdMultiplier)
-
-		// Check if we're below recovery thresholds
-		if currentCPUMCores < recoveryThresholdCPU &&
-			currentMemoryMiB < recoveryThresholdMem {
-
-			// If we just started recovery, record the time
-			if sm.recoveryStartTime.IsZero() {
-				sm.recoveryStartTime = time.Now()
-			} else if time.Since(sm.recoveryStartTime) >=
-				time.Duration(sm.config.RecoveryTimeSeconds)*time.Second {
-				// We've been below threshold for the required recovery time
-				sm.logger.Info("Resource usage recovered, returning to normal mode",
-					zap.Int("previous_level", int(sm.currentLevel)),
-					zap.Int("new_level", int(newLevel)),
-					zap.Int("cpu_mcores", currentCPUMCores),
-					zap.Int("memory_mib", currentMemoryMiB))
-
-				sm.currentLevel = newLevel
-
-				// Reset recovery start time
-				sm.recoveryStartTime = time.Time{}
-
-				// Notify subscribers
-				select {
-				case sm.levelChangedCh <- newLevel:
-					// Notification sent
-				default:
-					// Channel buffer is full, log and continue
-					sm.logger.Warn("Couldn't notify subscribers of safety level change, channel full")
-				}
-			}
-		} else {
-			// We went back above threshold during recovery, reset timer
-			sm.recoveryStartTime = time.Time{}
-		}
-	} else if newLevel > sm.currentLevel {
-		// Immediate escalation
-		sm.logger.Warn("Resource usage exceeded threshold, increasing safety level",
-			zap.Int("previous_level", int(sm.currentLevel)),
-			zap.Int("new_level", int(newLevel)),
-			zap.Int("cpu_mcores", currentCPUMCores),
-			zap.Int("memory_mib", currentMemoryMiB))
-
-		sm.currentLevel = newLevel
-
-		// Reset recovery start time on escalation
-		sm.recoveryStartTime = time.Time{}
-
-		// Notify subscribers
-		select {
-		case sm.levelChangedCh <- newLevel:
-			// Notification sent
-		default:
-			// Channel buffer is full, log and continue
-			sm.logger.Warn("Couldn't notify subscribers of safety level change, channel full")
-		}
-	}
-
-	sm.lock.Unlock()
-}
-
-// IsInSafeMode returns true if the monitor is in any non-normal safety level
-func (sm *SafetyMonitor) IsInSafeMode() bool {
-	sm.lock.RLock()
-	defer sm.lock.RUnlock()
-	return sm.currentLevel > SafetyLevelNormal
-}
-
-// ForceLevel forces the safety monitor to a specific level (for testing or manual intervention)
-func (sm *SafetyMonitor) ForceLevel(level SafetyLevel) {
-	sm.lock.Lock()
-	defer sm.lock.Unlock()
-
-	if level != sm.currentLevel {
-		sm.logger.Info("Forcing safety level",
-			zap.Int("previous_level", int(sm.currentLevel)),
-			zap.Int("new_level", int(level)))
-
-		sm.currentLevel = level
-
-		// Reset recovery start time
-		sm.recoveryStartTime = time.Time{}
-
-		// Notify subscribers
-		select {
-		case sm.levelChangedCh <- level:
-			// Notification sent
-		default:
-			// Channel buffer is full, log and continue
-			sm.logger.Warn("Couldn't notify subscribers of safety level change, channel full")
-		}
-=======
 // checkAndUpdateState checks metrics and updates system state
 func (m *Monitor) checkAndUpdateState() {
 	m.lock.Lock()
@@ -418,6 +154,5 @@
 	} else if m.inSafeMode && m.safeModeEnd.IsZero() {
 		// Start cooldown period
 		m.safeModeEnd = time.Now().Add(time.Duration(m.config.SafeModeCooldownSeconds) * time.Second)
->>>>>>> d3a5fcc4
 	}
 }