--- conflicted
+++ resolved
@@ -22,10 +22,8 @@
 	"github.com/deepaucksharma/Phoenix/pkg/util/bayesian"
 )
 
-<<<<<<< HEAD
-const (
-	typeStr = "pid_decider"
-)
+// This const is defined in factory.go
+// var typeStr = "pid_decider"
 
 // Config defines configuration for the pid_decider processor
 type Config struct {
@@ -43,6 +41,8 @@
 	KD                  float64             `mapstructure:"kd"`
 	IntegralWindupLimit float64             `mapstructure:"integral_windup_limit"`
 	HysteresisPercent   float64             `mapstructure:"hysteresis_percent"`
+	UseBayesian         bool                `mapstructure:"use_bayesian"`
+	StallThreshold      int                 `mapstructure:"stall_threshold"`
 	OutputConfigPatches []OutputConfigPatch `mapstructure:"output_config_patches"`
 }
 
@@ -54,10 +54,6 @@
 	MinValue            float64 `mapstructure:"min_value"`
 	MaxValue            float64 `mapstructure:"max_value"`
 }
-=======
-// This const is defined in factory.go
-// var typeStr = "pid_decider"
->>>>>>> 68c62140
 
 var _ component.Config = (*Config)(nil)
 
@@ -140,18 +136,8 @@
 
 // Start implements the Component interface
 func (p *pidProcessor) Start(ctx context.Context, host component.Host) error {
-<<<<<<< HEAD
-	// Set up metrics if possible
-	metricProvider := host.GetExtensions()[component.MustNewID("prometheus")]
-	if metricProvider != nil {
-		// This would need a concrete implementation of metric.MeterProvider
-		// p.metrics = metrics.NewMetricsEmitter(metricProvider.(metric.MeterProvider).Meter("pid_decider"),
-		//                                     "pid_decider", component.MustNewID(typeStr))
-	}
-
-=======
 	// No initialization required for now
->>>>>>> 68c62140
+	return nil
 	return nil
 }
 
