--- conflicted
+++ resolved
@@ -1,12 +1,8 @@
 module github.com/deepaucksharma/Phoenix
 
-<<<<<<< HEAD
-go 1.23.0
+go 1.24.0
 
 toolchain go1.24.3
-=======
-go 1.24.0
->>>>>>> 9bbd114a
 
 require (
 	github.com/fsnotify/fsnotify v1.9.0
